import unittest
from frontend.pre_analysis import PreAnalyzer
from frontend.stmt_inferrer import *
from frontend.stubs.stubs_handler import StubsHandler


class TestInference(unittest.TestCase):
    def __init__(self, file_path):
        super().__init__()
        self.file_path = file_path

    @staticmethod
    def parse_comment(comment):
        assignment_text = comment[2:]  # remove the '# ' text
        variable, type_annotation = assignment_text.split(" := ")
        return variable, type_annotation

    @classmethod
    def parse_results(cls, source, solver):
        result = {}
        for line in source:
            line = line.strip()
            if not line.startswith("#"):
                continue
            variable, t = cls.parse_comment(line)
            result[variable] = solver.resolve_annotation(t)
        return result

    @classmethod
    def infer_file(cls, path):
        """Infer a single python program

        :param path: file system path of the program to infer 
        :return: the z3 solver used to infer the program, and the global context of the program
        """
        r = open(path)
        t = ast.parse(r.read())
        r.close()

        analyzer = PreAnalyzer(t)
        stub_handler = StubsHandler(analyzer)

        config = analyzer.get_all_configurations()
        solver = z3_types.TypesSolver(config)

        context = Context()
        stub_handler.infer_all_files(context, solver, config.used_names)
        for stmt in t.body:
            infer(stmt, context, solver)

        solver.push()
<<<<<<< HEAD
        expected_result = cls.parse_results(open(path), solver.annotation_resolver)

        r.close()
=======
        expected_result = cls.parse_results(open(path), solver)
>>>>>>> eddb476e
        return solver, context, expected_result

    def runTest(self):
        """Test for expressions inference"""
        solver, context, expected_result = self.infer_file(self.file_path)

        self.assertNotEqual(solver.check(solver.assertions_vars), z3_types.unsat)

        model = solver.model()
        for v in expected_result:
            self.assertIn(v, context.types_map,
                          "Expected to have variable '{}' in the global context".format(v))

            z3_type = context.types_map[v]
            self.assertEqual(model[z3_type], expected_result[v],
                             "Expected variable '{}' to have type '{}', but found '{}'".format(v,
                                                                                               expected_result[v],
                                                                                               model[z3_type]))


def suite(files):
    s = unittest.TestSuite()
    for file in files:
        s.addTest(TestInference(file))
    runner = unittest.TextTestRunner()
    runner.run(s)

if __name__ == '__main__':
    suite(["tests/inference/expressions_test.py",
           "tests/inference/classes_test.py",
           "tests/inference/functions_test.py",
<<<<<<< HEAD
           "tests/inference/statements_test.py"
     ])
=======
           "tests/inference/statements_test.py",
           "tests/inference/builtins_test.py"])
>>>>>>> eddb476e
<|MERGE_RESOLUTION|>--- conflicted
+++ resolved
@@ -49,13 +49,10 @@
             infer(stmt, context, solver)
 
         solver.push()
-<<<<<<< HEAD
-        expected_result = cls.parse_results(open(path), solver.annotation_resolver)
 
+        expected_result = cls.parse_results(open(path), solver)
         r.close()
-=======
-        expected_result = cls.parse_results(open(path), solver)
->>>>>>> eddb476e
+
         return solver, context, expected_result
 
     def runTest(self):
@@ -87,10 +84,5 @@
     suite(["tests/inference/expressions_test.py",
            "tests/inference/classes_test.py",
            "tests/inference/functions_test.py",
-<<<<<<< HEAD
-           "tests/inference/statements_test.py"
-     ])
-=======
            "tests/inference/statements_test.py",
-           "tests/inference/builtins_test.py"])
->>>>>>> eddb476e
+           "tests/inference/builtins_test.py"])