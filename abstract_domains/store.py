--- conflicted
+++ resolved
@@ -1,7 +1,3 @@
-<<<<<<< HEAD
-from typing import List, Type, Dict, Callable
-
-=======
 """
 Store
 =====
@@ -10,9 +6,8 @@
 """
 
 
-from typing import List, Type, Dict, Any
-from collections import defaultdict
->>>>>>> cedcb87f
+from typing import List, Type, Dict, Callable
+
 from abstract_domains.lattice import Lattice
 from core.expressions import VariableIdentifier
 from core.utils import copy_docstring
@@ -21,10 +16,6 @@
 class Store(Lattice):
     """Mutable element of a store ``Var -> L``, lifting a lattice ``L`` to a set of program variables ``Var``.
 
-<<<<<<< HEAD
-    def __init__(self, variables: List[VariableIdentifier],
-                 lattices: Dict[Type, Callable[[VariableIdentifier], Lattice]]):
-=======
     .. warning::
         Lattice operations modify the current store.
 
@@ -33,15 +24,11 @@
     .. automethod:: Store._meet
     .. automethod:: Store._join
     """
-    def __init__(self, variables: List[VariableIdentifier], lattices: Dict[Type, Type[Lattice]],
-                 arguments: Dict[Type, Dict[str, Any]] = defaultdict(lambda: dict())):
->>>>>>> cedcb87f
+    def __init__(self, variables: List[VariableIdentifier], lattices: Dict[Type, Callable[[VariableIdentifier], Lattice]]):
         """Create a mapping Var -> L from each variable in Var to the corresponding lattice element in L.
 
         :param variables: list of program variables
-        :param lattices:
-            dictionary mapping each variable type to the corresponding lattice type
-            or a callable that generates a lattice
+        :param lattices: dictionary mapping each variable type to the corresponding lattice type or a callable that generates a lattice
         """
         super().__init__()
         self._variables = variables
@@ -52,6 +39,10 @@
     def variables(self):
         """Variables of the current store."""
         return self._variables
+
+    @property
+    def lattices(self):
+        return self._lattices
 
     @property
     def store(self):
@@ -75,14 +66,7 @@
 
     @copy_docstring(Lattice.is_bottom)
     def is_bottom(self) -> bool:
-<<<<<<< HEAD
-        """Test whether the store element is bottom, i.e. if *any* value in the store is bottom.
-
-        :return: whether the store is bottom
-        """
-=======
         """The current store is bottom if `any` of its variables map to a bottom element."""
->>>>>>> cedcb87f
         return any(element.is_bottom() for element in self.store.values())
 
     @copy_docstring(Lattice.is_top)
