"""
Stack
=====

Stack of lattices.
"""

from abc import ABCMeta, abstractmethod
<<<<<<< HEAD
from copy import deepcopy
from typing import Set

from abstract_domains.lattice import BoundedLattice, Lattice
from abstract_domains.state import State
from core.cfg import Edge
from core.expressions import VariableIdentifier, Expression, Index
from core.statements import ProgramPoint
=======
from typing import Type, Dict, Any
from abstract_domains.lattice import BoundedLattice
from core.utils import copy_docstring
>>>>>>> cedcb87f


class Stack(BoundedLattice, metaclass=ABCMeta):
    """Mutable stack of elements of a lattice.

    .. warning::
        Lattice operations modify the current stack.

<<<<<<< HEAD
    def __init__(self, initial_element: Lattice):
        """Create a stack of lattice elements.
        
        Initially there is only the ``initial_element`` on the stack.

        :param initial_element: the initial element on the stack
=======
    .. document private methods
    .. automethod:: Stack._less_equal
    .. automethod:: Stack._meet
    .. automethod:: Stack._join
    """
    def __init__(self, lattice: Type, arguments: Dict[str, Any]):
        """Create a stack of elements of a lattice.

        :param lattice: type of the lattice
>>>>>>> cedcb87f
        """
        super().__init__()
        self._stack = [initial_element]

    @property
    def stack(self):
        """Current stack of lattice elements."""
        return self._stack

    def __repr__(self):
        return " | ".join(map(repr, self.stack))

    @abstractmethod
    def push(self):
        """Push an element on the current stack."""

    @abstractmethod
    def pop(self):
        """Pop an element from the current stack."""

    @copy_docstring(BoundedLattice._less_equal)
    def _less_equal(self, other: 'Stack') -> bool:
        """The comparison is performed point-wise for each stack element."""
        if len(self.stack) != len(other.stack):
            raise Exception("Stacks must be equally long")
        return all(l.less_equal(r) for l, r in zip(self.stack, other.stack))

    @copy_docstring(BoundedLattice._meet)
    def _meet(self, other: 'Stack'):
        """The meet is performed point-wise for each stack element."""
        if len(self.stack) != len(other.stack):
            raise Exception("Stacks must be equally long")
        for i, item in enumerate(self.stack):
            item.meet(other.stack[i])
        return self

    @copy_docstring(BoundedLattice._join)
    def _join(self, other: 'Stack') -> 'Stack':
        """The join is performed point-wise for each stack element."""
        if len(self.stack) != len(other.stack):
            raise Exception("Stacks must be equally long")
        for i, item in enumerate(self.stack):
            item.join(other.stack[i])
        return self

    @copy_docstring(BoundedLattice._widening)
    def _widening(self, other: 'Stack'):
        if len(self.stack) != len(other.stack):
            raise Exception("Stacks must be equally long")
        for i, item in enumerate(self.stack):
            item.widening(other.stack[i])
        return self


class ScopeDescendCombineMixin:
    @abstractmethod
    def descend(self) -> 'ScopeDescendCombineMixin':
        """Called when this state descends into deeper nested scope."""

    @abstractmethod
    def combine(self, other: 'ScopeDescendCombineMixin') -> 'ScopeDescendCombineMixin':
        """Called when this state ascends into upper scope."""


class ScopeStack(Stack, State):
    def __init__(self, initial_element: Lattice):
        """A specialized stack domain that has a notion of scopes.

        :param initial_element: initial element
        """
        super().__init__(initial_element)
        self._postponed_pushpop = []  # postponed stack pushs/pops that are later executed in ``_assume()``

    def __repr__(self):
        # change default stack representation to only show top level frame
        return ("... | " if len(self.stack) > 1 else "") + repr(self.stack[-1])

    def push(self):
        if self.is_bottom():
            return self
        self.stack.append(deepcopy(self.stack[-1]).descend())
        return self

    def pop(self):
        if self.is_bottom():
            return self
        popped = self.stack.pop()
        self.stack[-1].combine(popped)
        return self

    def _access_variable(self, variable: VariableIdentifier) -> Set[Expression]:
        self.stack[-1].access_variable(variable)
        return {variable}

    def _assign_variable(self, left: Expression, right: Expression) -> 'DescendCombineStackDomain':
        raise NotImplementedError("Variable assignment is not supported!")

    def _assume(self, condition: Expression) -> 'DescendCombineStackDomain':
        # only update used variable in conditional edge via assume call to store
        # if we are on a loop/if exit edge!!
        if self._postponed_pushpop:
            self.stack[-1].assume({condition})

        # make good for postponed push/pop, since that was postponed until assume has been applied to top frame
        # (the engine implements a different order of calls to exit_if/exit_loop and assume than we want)
        for pushpop in self._postponed_pushpop:
            pushpop()
        self._postponed_pushpop.clear()

        return self

    def _evaluate_literal(self, literal: Expression) -> Set[Expression]:
        self.stack[-1].evaluate_literal(literal)
        return {literal}

    def _postponed_exit_if(self):
        if self.is_bottom():
            return self
        self.pop()
        return self

    def enter_loop(self):
        return self.enter_if()

    def exit_loop(self):
        return self.exit_if()

    def enter_if(self):
        if self.is_bottom():
            return self
        self.push()
        return self

    def exit_if(self):
        self._postponed_pushpop.append(self._postponed_exit_if)
        return self

    def _output(self, output: Expression) -> 'DescendCombineStackDomain':
        if self.is_bottom():
            return self
        self.stack[-1].output({output})
        return self

    def _substitute_variable(self, left: Expression, right: Expression) -> 'DescendCombineStackDomain':
        if isinstance(left, (VariableIdentifier, Index)):
            self.stack[-1].substitute_variable({left}, {right})
        else:
            raise NotImplementedError("Variable substitution for {} is not implemented!".format(left))
        return self

    def next(self, pp: ProgramPoint, edge_kind: Edge.Kind = None):
        self.stack[-1].next(pp, edge_kind)<|MERGE_RESOLUTION|>--- conflicted
+++ resolved
@@ -6,7 +6,6 @@
 """
 
 from abc import ABCMeta, abstractmethod
-<<<<<<< HEAD
 from copy import deepcopy
 from typing import Set
 
@@ -15,11 +14,7 @@
 from core.cfg import Edge
 from core.expressions import VariableIdentifier, Expression, Index
 from core.statements import ProgramPoint
-=======
-from typing import Type, Dict, Any
-from abstract_domains.lattice import BoundedLattice
 from core.utils import copy_docstring
->>>>>>> cedcb87f
 
 
 class Stack(BoundedLattice, metaclass=ABCMeta):
@@ -28,24 +23,15 @@
     .. warning::
         Lattice operations modify the current stack.
 
-<<<<<<< HEAD
-    def __init__(self, initial_element: Lattice):
-        """Create a stack of lattice elements.
-        
-        Initially there is only the ``initial_element`` on the stack.
-
-        :param initial_element: the initial element on the stack
-=======
     .. document private methods
     .. automethod:: Stack._less_equal
     .. automethod:: Stack._meet
     .. automethod:: Stack._join
     """
-    def __init__(self, lattice: Type, arguments: Dict[str, Any]):
+    def __init__(self, initial_element: Lattice):
         """Create a stack of elements of a lattice.
 
-        :param lattice: type of the lattice
->>>>>>> cedcb87f
+        :param initial_element: the initial element on the stack
         """
         super().__init__()
         self._stack = [initial_element]
@@ -93,6 +79,7 @@
 
     @copy_docstring(BoundedLattice._widening)
     def _widening(self, other: 'Stack'):
+        """The widening is performed point-wise for each stack element."""
         if len(self.stack) != len(other.stack):
             raise Exception("Stacks must be equally long")
         for i, item in enumerate(self.stack):
