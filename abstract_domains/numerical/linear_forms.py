--- conflicted
+++ resolved
@@ -62,50 +62,34 @@
     def __lt__(self, other):
         """Syntactic comparision of this linear form."""
         if not isinstance(other, self.__class__):
-<<<<<<< HEAD
-            return NotImplemented
-        return self.var_summands == other.var_summands \
-               and self.interval < other.interval
-=======
-            raise NotImplementedError("Incomparable types!")
+            # return special constant to indicate that the operation is not implemented with respect to the other type
+            # see https://docs.python.org/3/library/constants.html#NotImplemented
+            return NotImplemented
         return self.var_summands == other.var_summands and self.interval < other.interval
->>>>>>> cedcb87f
 
     def __le__(self, other):
         """Syntactic comparision of this linear form."""
         if not isinstance(other, self.__class__):
-<<<<<<< HEAD
-            return NotImplemented
-        return self.var_summands == other.var_summands \
-               and self.interval <= other.interval
-=======
-            raise NotImplementedError("Incomparable types!")
+            # return special constant to indicate that the operation is not implemented with respect to the other type
+            # see https://docs.python.org/3/library/constants.html#NotImplemented
+            return NotImplemented
         return self.var_summands == other.var_summands and self.interval <= other.interval
->>>>>>> cedcb87f
 
     def __gt__(self, other):
         """Syntactic comparision of this linear form."""
         if not isinstance(other, self.__class__):
-<<<<<<< HEAD
-            return NotImplemented
-        return self.var_summands == other.var_summands \
-               and self.interval > other.interval
-=======
-            raise NotImplementedError("Incomparable types!")
+            # return special constant to indicate that the operation is not implemented with respect to the other type
+            # see https://docs.python.org/3/library/constants.html#NotImplemented
+            return NotImplemented
         return self.var_summands == other.var_summands and self.interval > other.interval
->>>>>>> cedcb87f
 
     def __ge__(self, other):
         """Syntactic comparision of this linear form."""
         if not isinstance(other, self.__class__):
-<<<<<<< HEAD
-            return NotImplemented
-        return self.var_summands == other.var_summands \
-               and self.interval >= other.interval
-=======
-            raise NotImplementedError("Incomparable types!")
+            # return special constant to indicate that the operation is not implemented with respect to the other type
+            # see https://docs.python.org/3/library/constants.html#NotImplemented
+            return NotImplemented
         return self.var_summands == other.var_summands and self.interval >= other.interval
->>>>>>> cedcb87f
 
     def __hash__(self):
         return hash(repr(self))
