--- conflicted
+++ resolved
@@ -299,7 +299,6 @@
     """Octagon domain. Extends the octagon lattice with state interface.
     """
 
-<<<<<<< HEAD
     def __init__(self, variables: List[VariableIdentifier]):
         """Create an Octagon state for given variables.
     
@@ -482,9 +481,7 @@
             raise NotImplementedError(f"Left side of assignment of type {type(left)} is not supported!")
         return self
 
-=======
     # noinspection PyPep8Naming
->>>>>>> cedcb87f
     class SmallerEqualConditionTransformer(ExpressionTransformer):
         """Transforms all conditions inside expression to format ``e <= 0``.
         """
