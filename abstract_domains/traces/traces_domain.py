from typing import List, Set, Tuple, FrozenSet
from itertools import chain, combinations, product
from copy import deepcopy

from abstract_domains.lattice import BoundedLattice
from abstract_domains.state import State
from core.expressions import Expression, VariableIdentifier, UnaryBooleanOperation, Literal, BinaryBooleanOperation, \
    Input


<<<<<<< HEAD
class TracesState(BoundedLattice, State):
    class Trace:
=======
class BoolTracesState(State):
    class BoolTrace:
>>>>>>> 8f635da9
        def __init__(self, values: Tuple):
            self._trace = [values]

        @property
        def trace(self):
            return self._trace

        @trace.setter
        def trace(self, trace):
            self._trace = trace

        def __eq__(self, other: 'BoolTracesState.BoolTrace'):
            if isinstance(other, self.__class__):
                return repr(self) == repr(other)
            return False

        def __hash__(self):
            return hash(repr(self))

        def __ne__(self, other: 'BoolTracesState.BoolTrace'):
            return not (self == other)

        def __repr__(self):
            return "".join("({})".format("".join(value for value in state)) for state in self.trace)

        def evaluate(self, variables: List[VariableIdentifier], exp: Expression) -> str:
            if isinstance(exp, Literal):
                if exp.val == 'True':
                    return 'T'
                else:
                    return 'F'
            elif isinstance(exp, VariableIdentifier):
                idx = variables.index(exp)
                return self.trace[0][idx]
            elif isinstance(exp, UnaryBooleanOperation):
                neg = self.evaluate(variables, exp.expression)
                if neg == 'T':
                    return 'F'
                else:
                    return 'T'
            elif isinstance(exp, BinaryBooleanOperation):
                left = self.evaluate(variables, exp.left)
                right = self.evaluate(variables, exp.right)
                if exp.operator is BinaryBooleanOperation.Operator.And:
                    if left == 'T' and right == 'T':
                        return 'T'
                    else:
                        return 'F'
                elif exp.operator is BinaryBooleanOperation.Operator.Or:
                    if left == 'T' or right == 'T':
                        return 'T'
                    else:
                        return 'F'
                else:
                    raise NotImplementedError("Expression evaluation for {} is not implemented!".format(exp))
            else:
                raise NotImplementedError("Expression evaluation for {} is not implemented!".format(exp))

        def test(self, idx: int, value: str) -> bool:
            return self.trace[0][idx] == value

        def replace(self, idx: int, value: str) -> 'BoolTracesState.BoolTrace':
            head = list(self.trace[0])
            head[idx] = value
            self.trace = [tuple(head)] + self.trace
            return self

        def variety(self, variables: List[VariableIdentifier], inputs: List[VariableIdentifier]) -> List[str]:
            value = list()
            for var in inputs:
                idx = variables.index(var)
                value.append(self.trace[0][idx])
            return value

    def __init__(self, variables: List[VariableIdentifier], hyper: bool = False):
        """Live/Dead variable analysis state representation.

        :param variables: list of program variables
        """
        super().__init__()
        self._variables = variables     # e.g., ['x', 'y']
        self._traces = frozenset(BoolTracesState.BoolTrace(t) for t in product(*[('T', 'F') for _ in variables]))
        # e.g., {[('T', 'T')], [('T', 'F')], [('F', 'T')], [('F', 'F')]}
        self._hyper = hyper
        t = len(self._traces)
        sets = frozenset(
            frozenset(t) for t in chain.from_iterable(combinations(self._traces, r) for r in range(t + 1))
        )
        self._sets = dict()
        i = 1
        for s in sets:
            self._sets[i] = s
            i = i + 1
        self._in = set()

    @property
    def variables(self):
        return self._variables

    @property
    def traces(self):
        return self._traces

    @traces.setter
    def traces(self, traces):
        self._traces = traces

    @property
    def hyper(self):
        return self._hyper

    @property
    def sets(self):
        return self._sets

    @sets.setter
    def sets(self, sets):
        self._sets = sets

    def __repr__(self):
        """Unambiguous string representing the current state.

        :return: unambiguous representation string
        """
        def trace_repr(s):
            return ", ".join(str(trace) for trace in s)

        def variety(s):
            if self._in and s:
                varieties = [(x, self._variety(s, x)) for x in self._in]
                values = set()
                for trace in s:
                    values.add(tuple(trace.variety(self.variables, self._in)))
                count = len(values)
                return " variety: " + " ".join(str(x) + "=" + str(v) for (x, v) in varieties) + " count: " + str(count)
            else:
                return ""

        def var_repr():
            return ", ".join(str(x) for x in self.variables)

        if self.hyper:
            sets = list(self.sets.values())
            List.sort(sets, key=lambda x: len(x), reverse=True)
            s1 = frozenset()
            s2 = frozenset()
            for el in sets:
                if el and s1.issubset(el):
                    s1 = el
                elif el and (not el.issubset(s1)) and s2.issubset(el):
                    s2 = el
                else:
                    pass
            return var_repr() + " {" + trace_repr(s1) + variety(s1) + "}\n{" + trace_repr(s2) + variety(s2) + "}"
            # return "{" + "}\n{".join(
            #     str(k) + ":\t" + trace_repr(s) + variety_repr(s) for k, s in self.sets.items() if s
            # ) + "}"
        else:
            return ", ".join(str(trace) for trace in self.traces)

    def _less_equal(self, other: 'BoolTracesState') -> bool:
        if self.hyper:
            subset = True
            for key in self.sets:
                subset = subset and self.sets[key].issubset(other.sets[key])
            return subset
        else:
            return self.traces.issubset(other.traces)

    def _join(self, other: 'BoolTracesState') -> 'BoolTracesState':
        if self.hyper:
            self._in = self._in.union(other._in)
            for key in self.sets:
                self.sets[key] = self.sets[key].union(other.sets[key])
        else:
            self.traces = self.traces.union(other.traces)
        return self

    def _widening(self, other: 'BoolTracesState'):
        return self._join(other)

    def _meet(self, other: 'BoolTracesState'):
        if self.hyper:
            self._in = self._in.intersection(other._in)
            for key in self.sets:
                self.sets[key] = self.sets[key].intersection(other.sets[key])
        else:
            self.traces = self.traces.intersection(other.traces)
        return self

    def _access_variable(self, variable: VariableIdentifier) -> Set[Expression]:
        return {variable}

    def _assign_variable(self, left: Expression, right: Expression) -> 'BoolTracesState':
        raise NotImplementedError("Variable assignment is not implemented!")

    def _assume_aux(self, traces: FrozenSet[BoolTrace], condition: Expression) -> FrozenSet[BoolTrace]:
        if isinstance(condition, VariableIdentifier):
            idx = self.variables.index(condition)
            result = set()
            for trace in traces:
                if trace.test(idx, 'T'):
                    result.add(deepcopy(trace))
            return frozenset(result)
        elif isinstance(condition, UnaryBooleanOperation):
            if isinstance(condition.expression, VariableIdentifier):
                idx = self.variables.index(condition.expression)
                result = set()
                for trace in traces:
                    if trace.test(idx, 'F'):
                        result.add(deepcopy(trace))
                return frozenset(result)
            else:
                raise NotImplementedError("Assume for {} is not implemented!".format(condition))
        else:
            raise NotImplementedError("Assume for {} is not implemented!".format(condition))

    def _assume(self, condition: Expression) -> 'BoolTracesState':
        if self.hyper:
            for key in self.sets:
                self.sets[key] = self._assume_aux(self.sets[key], condition)
        else:
            self.traces = self._assume_aux(self.traces, condition)
        return self

    def _evaluate_literal(self, literal: Expression) -> Set[Expression]:
        return {literal}

    def enter_loop(self):
        return self  # nothing to be done

    def exit_loop(self):
        return self  # nothing to be done

    def enter_if(self):
        return self  # nothing to be done

    def exit_if(self):
        return self  # nothing to be done

    def _output(self, output: Expression) -> 'BoolTracesState':
        if self.hyper:  # nothing to be done otherwise
            for key in self.sets:  # for all sets of traces...
                unique = True
                for identifier in output.ids():  # for each output...
                    unique = unique and self._variety(self.sets[key], identifier) == 1
                if not unique:
                    self.sets[key] = frozenset()
        return self

    def _substitute_variable_aux(self, traces: FrozenSet[BoolTrace], left, right) -> FrozenSet[BoolTrace]:
        if isinstance(left, VariableIdentifier):
            idx = self.variables.index(left)
            if isinstance(right, Input):
                self._in.add(left)
                result = set()
                for trace in traces:
                    result.add(deepcopy(trace))
                    # result.add(deepcopy(trace).replace(idx, 'T'))
                    # result.add(deepcopy(trace).replace(idx, 'F'))
                return frozenset(result)
            else:
                result = set()
                for trace in traces:
                    tt = deepcopy(trace).replace(idx, 'T')
                    if trace.test(idx, tt.evaluate(self.variables, right)):
                        result.add(tt)
                    ff = deepcopy(trace).replace(idx, 'F')
                    if trace.test(idx, ff.evaluate(self.variables, right)):
                        result.add(ff)
                return frozenset(result)
        else:
            raise NotImplementedError("Variable substitution for {} is not implemented!".format(left))

    def _substitute_variable(self, left: Expression, right: Expression) -> 'BoolTracesState':
        if self.hyper:
            for key in self.sets:
                self.sets[key] = self._substitute_variable_aux(self.sets[key], left, right)
        else:
            self.traces = self._substitute_variable_aux(self.traces, left, right)
        return self

    def _variety(self, traces: FrozenSet[BoolTrace], identifier: Expression) -> int:
        values = set()
        for trace in traces:
            values.add(trace.evaluate(self.variables, identifier))
        return len(values)


class TvlTracesState(State):
    class TvlTrace:
        def __init__(self, values: Tuple):
            self._trace = [values]

        @property
        def trace(self):
            return self._trace

        @trace.setter
        def trace(self, trace):
            self._trace = trace

        def __eq__(self, other: 'TvlTracesState.TvlTrace'):
            if isinstance(other, self.__class__):
                return repr(self) == repr(other)
            return False

        def __hash__(self):
            return hash(repr(self))

        def __ne__(self, other: 'TvlTracesState.TvlTrace'):
            return not (self == other)

        def __repr__(self):
            return "".join("({})".format("".join(value for value in state)) for state in self.trace)

        def evaluate(self, variables: List[VariableIdentifier], exp: Expression) -> str:
            if isinstance(exp, Literal):
                if exp.val == 'True':
                    return 'T'
                elif exp.val == 'False':
                    return 'F'
                else:
                    return '?'
            elif isinstance(exp, VariableIdentifier):
                idx = variables.index(exp)
                return self.trace[0][idx]
            elif isinstance(exp, UnaryBooleanOperation):
                neg = self.evaluate(variables, exp.expression)
                if neg == 'T':
                    return 'F'
                elif neg == 'F':
                    return 'T'
                else:
                    return '?'
            elif isinstance(exp, BinaryBooleanOperation):
                left = self.evaluate(variables, exp.left)
                right = self.evaluate(variables, exp.right)
                if exp.operator is BinaryBooleanOperation.Operator.And:
                    if left == 'T' and right == 'T':
                        return 'T'
                    elif left == '?' or right == '?':
                        return '?'
                    else:
                        return 'F'
                elif exp.operator is BinaryBooleanOperation.Operator.Or:
                    if left == 'T' or right == 'T':
                        return 'T'
                    elif left == '?' or right == '?':
                        return '?'
                    else:
                        return 'F'
                else:
                    raise NotImplementedError("Expression evaluation for {} is not implemented!".format(exp))
            else:
                raise NotImplementedError("Expression evaluation for {} is not implemented!".format(exp))

        def test(self, idx: int, value: str) -> bool:
            return self.trace[0][idx] == value

        def replace(self, idx: int, value: str) -> 'TvlTracesState.TvlTrace':
            head = list(self.trace[0])
            head[idx] = value
            self.trace = [tuple(head)] + self.trace
            return self

        def variety(self, variables: List[VariableIdentifier], inputs: List[VariableIdentifier]) -> List[str]:
            value = list()
            for var in inputs:
                idx = variables.index(var)
                value.append(self.trace[0][idx])
            return value

    def __init__(self, variables: List[VariableIdentifier], hyper: bool = False):
        """Live/Dead variable analysis state representation.

        :param variables: list of program variables
        """
        super().__init__()
        self._variables = variables     # e.g., ['x', 'y']
        self._traces = frozenset(TvlTracesState.TvlTrace(t) for t in product(*[('T', '?', 'F') for _ in variables]))
        self._hyper = hyper
        t = len(self._traces)
        sets = frozenset(
            frozenset(t) for t in chain.from_iterable(combinations(self._traces, r) for r in range(t + 1))
        )
        self._sets = dict()
        i = 1
        for s in sets:
            self._sets[i] = s
            i = i + 1
        self._in = set()

    @property
    def variables(self):
        return self._variables

    @property
    def traces(self):
        return self._traces

    @traces.setter
    def traces(self, traces):
        self._traces = traces

    @property
    def hyper(self):
        return self._hyper

    @property
    def sets(self):
        return self._sets

    @sets.setter
    def sets(self, sets):
        self._sets = sets

    def __repr__(self):
        """Unambiguous string representing the current state.

        :return: unambiguous representation string
        """

        def trace_repr(s):
            return ", ".join(str(trace) for trace in s)

        def variety(s):
            if self._in and s:
                varieties = [(x, self._variety(s, x)) for x in self._in]
                values = set()
                for trace in s:
                    values.add(tuple(trace.variety(self.variables, self._in)))
                count = len(values)
                return " variety: " + " ".join(str(x) + "=" + str(v) for (x, v) in varieties) + " count: " + str(count)
            else:
                return ""

        def var_repr():
            return ", ".join(str(x) for x in self.variables)

        if self.hyper:
            sets = list(self.sets.values())
            List.sort(sets, key=lambda x: len(x), reverse=True)
            s1 = frozenset()
            s2 = frozenset()
            s3 = frozenset()
            for el in sets:
                if el and s1.issubset(el):
                    s1 = el
                elif el and (not el.issubset(s1)) and s2.issubset(el):
                    s2 = el
                elif el and (not el.issubset(s1)) and (not el.issubset(s2)) and s3.issubset(el):
                    s3 = el
                else:
                    pass
            fst = trace_repr(s1) + variety(s1)
            snd = trace_repr(s2) + variety(s2)
            trd = trace_repr(s3) + variety(s3)
            return var_repr() + " {" + fst + "}\n{" + snd + "}\n{" + trd + "}"
        else:
            return ", ".join(str(trace) for trace in self.traces)

    def _less_equal(self, other: 'TvlTracesState') -> bool:
        if self.hyper:
            subset = True
            for key in self.sets:
                subset = subset and self.sets[key].issubset(other.sets[key])
            return subset
        else:
            return self.traces.issubset(other.traces)

    def _join(self, other: 'TvlTracesState') -> 'TvlTracesState':
        if self.hyper:
            self._in = self._in.union(other._in)
            for key in self.sets:
                self.sets[key] = self.sets[key].union(other.sets[key])
        else:
            self.traces = self.traces.union(other.traces)
        return self

    def _widening(self, other: 'TvlTracesState'):
        return self._join(other)

    def _meet(self, other: 'TvlTracesState'):
        if self.hyper:
            self._in = self._in.intersection(other._in)
            for key in self.sets:
                self.sets[key] = self.sets[key].intersection(other.sets[key])
        else:
            self.traces = self.traces.intersection(other.traces)
        return self

    def _access_variable(self, variable: VariableIdentifier) -> Set[Expression]:
        return {variable}

    def _assign_variable(self, left: Expression, right: Expression) -> 'TvlTracesState':
        raise NotImplementedError("Variable assignment is not implemented!")

    def _assume_aux(self, traces: FrozenSet[TvlTrace], condition: Expression) -> FrozenSet[TvlTrace]:
        if isinstance(condition, VariableIdentifier):
            idx = self.variables.index(condition)
            result = set()
            for trace in traces:
                if trace.test(idx, 'T'):
                    result.add(deepcopy(trace))
            return frozenset(result)
        elif isinstance(condition, UnaryBooleanOperation):
            if isinstance(condition.expression, VariableIdentifier):
                idx = self.variables.index(condition.expression)
                result = set()
                for trace in traces:
                    if trace.test(idx, 'F') or trace.test(idx, '?'):
                        result.add(deepcopy(trace))
                return frozenset(result)
            else:
                raise NotImplementedError("Assume for {} is not implemented!".format(condition))
        else:
            raise NotImplementedError("Assume for {} is not implemented!".format(condition))

    def _assume(self, condition: Expression) -> 'TvlTracesState':
        if self.hyper:
            for key in self.sets:
                self.sets[key] = self._assume_aux(self.sets[key], condition)
        else:
            self.traces = self._assume_aux(self.traces, condition)
        return self

    def _evaluate_literal(self, literal: Expression) -> Set[Expression]:
        return {literal}

    def enter_loop(self):
        return self  # nothing to be done

    def exit_loop(self):
        return self  # nothing to be done

    def enter_if(self):
        return self  # nothing to be done

    def exit_if(self):
        return self  # nothing to be done

    def _output(self, output: Expression) -> 'TvlTracesState':
        if self.hyper:  # nothing to be done otherwise
            for key in self.sets:  # for all sets of traces...
                unique = True
                for identifier in output.ids():  # for each output...
                    unique = unique and self._variety(self.sets[key], identifier) == 1
                if not unique:
                    self.sets[key] = frozenset()
        return self

    def _substitute_variable_aux(self, traces: FrozenSet[TvlTrace], left, right) -> FrozenSet[TvlTrace]:
        if isinstance(left, VariableIdentifier):
            idx = self.variables.index(left)
            if isinstance(right, Input):
                self._in.add(left)
                result = set()
                for trace in traces:
                    result.add(deepcopy(trace))
                    # result.add(deepcopy(trace).replace(idx, 'T'))
                    # result.add(deepcopy(trace).replace(idx, 'F'))
                return frozenset(result)
            else:
                result = set()
                for trace in traces:
                    tt = deepcopy(trace).replace(idx, 'T')
                    if trace.test(idx, tt.evaluate(self.variables, right)):
                        result.add(tt)
                    uu = deepcopy(trace).replace(idx, '?')
                    if trace.test(idx, uu.evaluate(self.variables, right)):
                        result.add(uu)
                    ff = deepcopy(trace).replace(idx, 'F')
                    if trace.test(idx, ff.evaluate(self.variables, right)):
                        result.add(ff)
                return frozenset(result)
        else:
            raise NotImplementedError("Variable substitution for {} is not implemented!".format(left))

    def _substitute_variable(self, left: Expression, right: Expression) -> 'TvlTracesState':
        if self.hyper:
            for key in self.sets:
                self.sets[key] = self._substitute_variable_aux(self.sets[key], left, right)
        else:
            self.traces = self._substitute_variable_aux(self.traces, left, right)
        return self

    def _variety(self, traces: FrozenSet[TvlTrace], identifier: Expression) -> int:
        values = set()
        for trace in traces:
            values.add(trace.evaluate(self.variables, identifier))
        if 'T' in values:
            pass
        return len(values)<|MERGE_RESOLUTION|>--- conflicted
+++ resolved
@@ -8,13 +8,8 @@
     Input
 
 
-<<<<<<< HEAD
-class TracesState(BoundedLattice, State):
-    class Trace:
-=======
-class BoolTracesState(State):
+class BoolTracesState(BoundedLattice, State):
     class BoolTrace:
->>>>>>> 8f635da9
         def __init__(self, values: Tuple):
             self._trace = [values]
 
