--- conflicted
+++ resolved
@@ -10,11 +10,6 @@
 
 class AssumptionAnalysis(Runner):
 
-<<<<<<< HEAD
-    def __init__(self, do_render=True):
-        super().__init__()
-        self.do_render = do_render
-=======
     def __init__(self, do_render=True, show_simple=False):
         super().__init__()
         self.do_render = do_render
@@ -30,7 +25,6 @@
                     continue
                 all_vars.append(length_var)
         return all_vars
->>>>>>> d4d87f96
 
     def interpreter(self):
         return BackwardInterpreter(self.cfg, DefaultBackwardSemantics(), 3)
@@ -38,11 +32,6 @@
     def state(self):
         return AssumptionState(self.variables)
 
-<<<<<<< HEAD
-    def render(self, result):
-        if self.do_render:
-            super().render(result)
-=======
     def run(self):
         result = self.interpreter().analyze(self.state())
         if self.show_simple:
@@ -51,5 +40,4 @@
                     items[0] = items[0].stack_top.assmps
         if self.do_render:
             self.render(result)
-        return result
->>>>>>> d4d87f96
+        return result