import ast
import optparse
import sys

from lyra.core.cfg import *
from lyra.core.expressions import *

from lyra.core.statements import *
from lyra.core.types import IntegerLyraType, BooleanLyraType, resolve_type_annotation, \
    FloatLyraType, ListLyraType, TupleLyraType
from lyra.visualization.graph_renderer import CfgRenderer


def main(args):
    optparser = optparse.OptionParser(
        usage="python3.6 -m frontend.cfg_generator [options] [string]")
    optparser.add_option("-f", "--file",
                         help="Read a code snippet from the specified file")
    optparser.add_option("-l", "--label",
                         help="The label for the visualization")

    options, args = optparser.parse_args(args)
    if options.file:
        with open(options.file) as instream:
            code = instream.read()
        label = options.file
    elif len(args) == 2:
        code = args[1] + "\n"
        label = "<code read from command line parameter>"
    else:
        print("Expecting Python code on stdin...")
        code = sys.stdin.read()
        label = "<code read from stdin>"
    if options.label:
        label = options.label

    cfg = source_to_cfg(code)

    CfgRenderer().render(cfg, label=label)


class LooseControlFlowGraph:
    class SpecialEdgeType(Enum):
        BREAK = 1
        CONTINUE = 2

    def __init__(self, nodes: Set[Node] = None, in_node: Node = None, out_node: Node = None,
<<<<<<< HEAD
                 edges: Set[Edge] = None, loose_in_edges=None,
                 loose_out_edges=None, both_loose_edges=None):
        """Loose control flow graph representation.

        This representation uses a complete (non-loose) control flow graph via aggregation
        and adds loose edges and some transformations methods to combine, prepend
        and append loose control flow graphs. This class intentionally does not provide
        access to the linked CFG. The completed CFG can be retrieved finally with `eject()`.
=======
                 edges: Set[Edge] = None,
                 loose_in_edges=None, loose_out_edges=None, both_loose_edges=None):
        """Loose control flow graph representation.

        This representation uses a complete (non-loose) control flow graph via aggregation
        and adds loose edges and
        some transformations methods to combine, prepend and append loose control flow graphs.
        This class
        intentionally does not provide access to the linked CFG.
        The completed CFG can be retrieved finally with
        `eject()`.
>>>>>>> 983d346f

        :param nodes: optional set of nodes of the control flow graph
        :param in_node: optional entry node of the control flow graph
        :param out_node: optional exit node of the control flow graph
        :param edges: optional set of edges of the control flow graph
        :param loose_in_edges: optional set of loose edges
        that have no start yet and end inside this CFG
        :param loose_out_edges: optional set of loose edges
        that start inside this CFG and have no end yet
        :param both_loose_edges: optional set of loose edges, loose on both ends
        """
        assert not in_node or not (loose_in_edges or both_loose_edges)
        assert not out_node or not (loose_out_edges or both_loose_edges)
        assert all([e.source is None for e in loose_in_edges or []])
        assert all([e.target is None for e in loose_out_edges or []])
        assert all([e.source is None and e.target is None for e in both_loose_edges or []])

        self._cfg = ControlFlowGraph(nodes or set(), in_node, out_node, edges or set())
        self._loose_in_edges = loose_in_edges or set()
        self._loose_out_edges = loose_out_edges or set()
        self._both_loose_edges = both_loose_edges or set()
        self._special_edges = []

    @property
    def nodes(self) -> Dict[int, Node]:
        return self._cfg.nodes

    @property
    def in_node(self) -> Node:
        return self._cfg.in_node

    @in_node.setter
    def in_node(self, node):
        self._cfg._in_node = node

    @property
    def out_node(self) -> Node:
        return self._cfg.out_node

    @out_node.setter
    def out_node(self, node):
        self._cfg._out_node = node

    @property
    def edges(self) -> Dict[Tuple[Node, Node], Edge]:
        return self._cfg.edges

    @property
    def loose_in_edges(self) -> Set[Edge]:
        return self._loose_in_edges

    @property
    def loose_out_edges(self) -> Set[Edge]:
        return self._loose_out_edges

    @property
    def both_loose_edges(self) -> Set[Edge]:
        return self._both_loose_edges

    @property
    def special_edges(self) -> List[Tuple[Edge, SpecialEdgeType]]:
        return self._special_edges

    def loose(self):
<<<<<<< HEAD
        return len(self.loose_in_edges) or len(self.loose_out_edges) or len(self.both_loose_edges)\
               or len(self.special_edges)
=======
        loose = len(self.loose_in_edges) or len(self.loose_out_edges) or len(self.both_loose_edges)
        return loose or len(self.special_edges)
>>>>>>> 983d346f

    def add_node(self, node):
        self.nodes[node.identifier] = node

    def add_edge(self, edge):
        """Add a (loose/normal) edge to this loose CFG.
        """
        if not edge.source and not edge.target:
            self.both_loose_edges.add(edge)
            self._cfg._in_node = None
            self._cfg._out_node = None
        elif not edge.source:
            self.loose_in_edges.add(edge)
            self._cfg._in_node = None
        elif not edge.target:
            self.loose_out_edges.add(edge)
            self._cfg._out_node = None
        else:
            self.edges[edge.source, edge.target] = edge

    def combine(self, other):
        assert not (self.in_node and other.in_node)
        assert not (self.out_node and other.out_node)
        self.nodes.update(other.nodes)
        self.edges.update(other.edges)
        self.loose_in_edges.update(other.loose_in_edges)
        self.loose_out_edges.update(other.loose_out_edges)
        self.both_loose_edges.update(other.both_loose_edges)
        self.special_edges.extend(other.special_edges)
        self._cfg._in_node = other.in_node or self.in_node  # agree on in_node
        self._cfg._out_node = other.out_node or self.out_node  # agree on out_node
        return self

    def prepend(self, other):
        other.append(self)
        self.replace(other)

    def append(self, other):
        assert not (self.loose_out_edges and other.loose_in_edges)
        assert not self.both_loose_edges or (
            not other.loose_in_edges and not other.both_loose_edges)

        self.nodes.update(other.nodes)
        self.edges.update(other.edges)

        edge_added = False
        if self.loose_out_edges:
            edge_added = True
            for e in self.loose_out_edges:
                e._target = other.in_node
                # updated/created edge is not yet in edge dict -> add
                self.edges[(e.source, e.target)] = e
            # clear loose edge sets
            self._loose_out_edges = set()
        elif other.loose_in_edges:
            edge_added = True
            for e in other.loose_in_edges:
                e._source = self.out_node
                # updated/created edge is not yet in edge dict -> add
                self.edges[(e.source, e.target)] = e
            # clear loose edge set
            other._loose_in_edges = set()

        if self.both_loose_edges:
            edge_added = True
            for e in self.both_loose_edges:
                e._target = other.in_node
                self.add_edge(e)  # updated/created edge is not yet in edge dict -> add
            # clear loose edge set
            self._both_loose_edges = set()
        elif other.both_loose_edges:
            edge_added = True
            for e in other.both_loose_edges:
                e._source = self.out_node
                self.add_edge(e)  # updated/created edge is not yet in edge dict -> add
            # clear loose edge set
            other._both_loose_edges = set()
        if not edge_added:
            # neither of the CFGs has loose ends -> add unconditional edge
            e = Unconditional(self.out_node, other.in_node)
            # updated/created edge is not yet in edge dict -> add
            self.edges[(e.source, e.target)] = e

        # in any case, transfer loose_out_edges of other to self
        self.loose_out_edges.update(other.loose_out_edges)
        self.special_edges.extend(other.special_edges)
        self._cfg._out_node = other.out_node

        return self

    def eject(self) -> ControlFlowGraph:
        if self.loose():
            error = 'This control flow graph is still loose'
            error = error + ' and cannot eject a complete control flow graph!'
            raise TypeError(error)
        return self._cfg

    def replace(self, other):
        self.__dict__.update(other.__dict__)


def _dummy(id_gen):
    return Basic(id_gen.next)


def _dummy_cfg(id_gen):
    dummy = _dummy(id_gen)
    return LooseControlFlowGraph({dummy}, dummy, dummy, set())


class NodeIdentifierGenerator:
    """
    A helper class to generate a increasing sequence of node identifiers.
    """

    def __init__(self):
        """
        Creates a sequencer which will return 1 as the first id.
        """
        self._next = 0

    @property
    def next(self):
        self._next += 1
        return self._next


class CFGFactory:
    """
    A helper class that encapsulates a partial CFG
    and possibly some statements not yet attached to CFG.

    Whenever the
<<<<<<< HEAD
    method `complete_basic_block()` is called, it is ensured that all unattached statements are
    properly attached to partial CFG. The partial CFG can be retrieved at any time by property `cfg`.
=======
    method `complete_basic_block()` is called,
    it is ensured that all unattached statements are properly attached to
    partial CFG. The partial CFG can be retrieved at any time by property `cfg`.
>>>>>>> 983d346f
    """

    def __init__(self, id_gen):
        self._stmts = []
        self._cfg = None
        self._id_gen = id_gen

    @property
    def cfg(self):
        return self._cfg

    def prepend_cfg(self, other):
        if self._cfg is not None:
            self._cfg.prepend(other)
        else:
            self._cfg = other
        return self._cfg

    def append_cfg(self, other):
        if self._cfg is not None:
            if self._cfg.loose_out_edges and other.loose_in_edges:
                self._cfg.append(_dummy_cfg(self._id_gen))
            self._cfg.append(other)
        else:
            self._cfg = other
        return self._cfg

    def add_stmts(self, stmts):
        """
        Adds statements to the currently open block.
        :param stmts: a single statement or an iterable of statements
        :return:
        """
        if isinstance(stmts, (List, Tuple)):
            self._stmts.extend(list(stmts))
        else:
            self._stmts.append(stmts)

    def complete_basic_block(self):
        if self._stmts:
            block = Basic(self._id_gen.next, self._stmts)
            self.append_cfg(LooseControlFlowGraph({block}, block, block, set()))
            self._stmts = []

    def incomplete_block(self):
        return len(self._stmts) > 0


# noinspection PyPep8Naming
class CFGVisitor(ast.NodeVisitor):
    """
    This AST visitor generates a CFG recursively.

    Overwritten methods return either a partial CFG or a statement/expression,
    depending on the type of node.
    """

    def __init__(self):
        super().__init__()
        self._id_gen = NodeIdentifierGenerator()

    def visit_Num(self, node, types=None, typ=None):
        pp = ProgramPoint(node.lineno, node.col_offset)
        if isinstance(node.n, int):
            expr = Literal(IntegerLyraType(), str(node.n))
            return LiteralEvaluation(pp, expr)
        elif isinstance(node.n, float):
            expr = Literal(FloatLyraType(), str(node.n))
            return LiteralEvaluation(pp, expr)
        raise NotImplementedError(f"Num {node.n.__class__.__name__} is not yet supported!")

    # noinspection PyMethodMayBeStatic
    def visit_Str(self, node, types=None, typ=None):
        pp = ProgramPoint(node.lineno, node.col_offset)
        expr = Literal(StringLyraType(), node.s)
        return LiteralEvaluation(pp, expr)

    # noinspection PyMethodMayBeStatic
    def visit_Name(self, node, types=None, typ=None):
        pp = ProgramPoint(node.lineno, node.col_offset)
        if node.id in types:
            expr = VariableIdentifier(types[node.id], node.id)
        else:
            types[node.id] = typ
            expr = VariableIdentifier(typ, node.id)
        return VariableAccess(pp, expr)

    def visit_AnnAssign(self, node, types=None, typ=None):
        pp = ProgramPoint(node.lineno, node.col_offset)
        annotated = resolve_type_annotation(node.annotation)
        # if node.value != None:        # TODO: implement annotation without assignment https://greentreesnakes.readthedocs.io/en/latest/nodes.html#statements
        value = self.visit(node.value, types, annotated)
        target = self.visit(node.target, types, annotated)
        return Assignment(pp, target, value)
        # else:     # just a type annotation without assignment
        #     target = target = self.visit(node.target, types, annotated)
        #     return ?

    def visit_Module(self, node, types=None, typ=None):
        start_cfg = _dummy_cfg(self._id_gen)
        body_cfg = self._translate_body(
            node.body, types, allow_loose_in_edges=True, allow_loose_out_edges=True)
        end_cfg = _dummy_cfg(self._id_gen)
        if body_cfg is None:
            return start_cfg.append(end_cfg)
        else:
            return start_cfg.append(body_cfg).append(end_cfg)

    def visit_If(self, node, types=None, typ=None):
        body_cfg = self._translate_body(node.body, types)

        pp = ProgramPoint(node.test.lineno, node.test.col_offset)
        test = self.visit(node.test, types, BooleanLyraType())
        neg_test = Call(pp, "not", [test], BooleanLyraType())

        body_cfg.add_edge(Conditional(None, test, body_cfg.in_node, Edge.Kind.IF_IN))
        if body_cfg.out_node:
            # if control flow can exit the body at all, add an unconditional IF_OUT edge
            body_cfg.add_edge(Unconditional(body_cfg.out_node, None, Edge.Kind.IF_OUT))
        if node.orelse:  # if there is else branch
            orelse_cfg = self._translate_body(node.orelse, types)
            orelse_cfg.add_edge(Conditional(None, neg_test, orelse_cfg.in_node, Edge.Kind.IF_IN))
            if orelse_cfg.out_node:
                # if control flow can exit the else at all, add an unconditional IF_OUT edge
                orelse_cfg.add_edge(Unconditional(orelse_cfg.out_node, None, Edge.Kind.IF_OUT))
        else:
            orelse_cfg = LooseControlFlowGraph()
            orelse_cfg.add_edge(Conditional(None, neg_test, None, Edge.Kind.DEFAULT))

        # extend special edges with IF_OUT edges and additional necessary dummy nodes
        for special_edge, edge_type in body_cfg.special_edges:
            dummy = _dummy(self._id_gen)
            body_cfg.add_node(dummy)

            # add a new IF_OUT edge where the special edge is at the moment,
            # ending in new dummy node
            body_cfg.add_edge(Unconditional(special_edge.source, dummy, Edge.Kind.IF_OUT))

            # change position of special edge to be AFTER the new dummy
            special_edge._source = dummy

        cfg = body_cfg.combine(orelse_cfg)
        return cfg

    def visit_While(self, node, types=None, typ=None):
        header_node = Loop(self._id_gen.next)

        cfg = self._translate_body(node.body, types, typ)
        body_in_node = cfg.in_node
        body_out_node = cfg.out_node

        pp = ProgramPoint(node.test.lineno, node.test.col_offset)
        test = self.visit(node.test, types, BooleanLyraType())
        neg_test = Call(pp, "not", [test], BooleanLyraType())

        cfg.add_node(header_node)
        cfg.in_node = header_node

        cfg.add_edge(Conditional(header_node, test, body_in_node, Edge.Kind.LOOP_IN))
        cfg.add_edge(Conditional(header_node, neg_test, None))
        if body_out_node:
            # if control flow can exit the body at all, add an unconditional LOOP_OUT edge
            cfg.add_edge(Unconditional(body_out_node, header_node, Edge.Kind.LOOP_OUT))

        if node.orelse:  # if there is else branch
            orelse_cfg = self._translate_body(node.orelse, types)
            if orelse_cfg.out_node:
                # if control flow can exit the else at all, add an unconditional DEFAULT edge
                orelse_cfg.add_edge(Unconditional(orelse_cfg.out_node, None, Edge.Kind.DEFAULT))
            cfg.append(orelse_cfg)

        for special_edge, edge_type in cfg.special_edges:
            if edge_type == LooseControlFlowGraph.SpecialEdgeType.CONTINUE:
                cfg.add_edge(Unconditional(special_edge.source, header_node, Edge.Kind.LOOP_OUT))
            elif edge_type == LooseControlFlowGraph.SpecialEdgeType.BREAK:
                cfg.add_edge(Unconditional(special_edge.source, None, Edge.Kind.LOOP_OUT))
        cfg.special_edges.clear()

        return cfg

    def visit_For(self, node, types=None, typ=None):
        pp = ProgramPoint(node.target.lineno, node.target.col_offset)

        # don't provide result type (should be set before by a type annotation for variables/will be set later for calls)
        iteration = self.visit(node.iter, types)

        # set types: iteration._typ = type of object being iterated over,
        #           target_type = type of iteration variable (i.e. element type of iter_type)
        if isinstance(iteration, VariableAccess):
            if isinstance(iteration.variable.typ, ListLyraType):  # iteration over list items
                target_type = iteration.variable.typ.typ  # element type
            if isinstance(iteration.variable.typ, DictLyraType):   # iteration over dictionary keys
                target_type = iteration.variable.typ.key_type
                # conversion to .keys() call to be consistent:
                iteration = Call(iteration.pp, "keys", [], SetLyraType(target_type), iteration)
                    # TODO: return type necessary & correct?
        elif isinstance(iteration, Call) and iteration.name == "range":
            target_type = IntegerLyraType()
            iteration._typ = ListLyraType(IntegerLyraType())    # TODO: necessary?
        elif isinstance(iteration, Call) and iteration.name == "items" \
                and isinstance(iteration.target, VariableAccess):   # right now only handle single variables as target
            called_on_type = types[iteration.target.variable.name]      # always called on Dict[...]
            target_type = TupleLyraType([called_on_type.key_type, called_on_type.value_type])
            # items() actually returns 'view' object, but here for simplicity: Dict
            iteration._typ = called_on_type      # TODO: necessary & correct ?
        elif isinstance(iteration, Call) and iteration.name == "keys" \
                and isinstance(iteration.target, VariableAccess):   # right now only handle single variables as target
            called_on_type = types[iteration.target.variable.name]      # always called on Dict[...]
            target_type = called_on_type.key_type
            iteration._typ = SetLyraType(target_type)     # TODO: necessary & correct?
        elif isinstance(iteration, Call) and iteration.name == "values" \
                and isinstance(iteration.target, VariableAccess):   # right now only handle single variables as target
            called_on_type = types[iteration.target.variable.name]      # always called on Dict[...]
            target_type = called_on_type.value_type
            iteration._typ = SetLyraType(target_type)     # TODO: necessary & correct?
        else:
            error = f"The for loop iteration statment {iteration} is not yet translatable to CFG!"
            raise NotImplementedError(error)

        target = self.visit(node.target, types, target_type)

        test = Call(pp, "in", [target, iteration], BooleanLyraType())
        neg_test = Call(pp, "not", [test], BooleanLyraType())

        header_node = Loop(self._id_gen.next)

        cfg = self._translate_body(node.body, types, typ)
        body_in_node = cfg.in_node
        body_out_node = cfg.out_node

        cfg.add_node(header_node)
        cfg.in_node = header_node

        cfg.add_edge(Conditional(header_node, test, body_in_node, Edge.Kind.LOOP_IN))
        cfg.add_edge(Conditional(header_node, neg_test, None))
        if body_out_node:
            # if control flow can exit the body at all, add an unconditional LOOP_OUT edge
            cfg.add_edge(Unconditional(body_out_node, header_node, Edge.Kind.LOOP_OUT))

        if node.orelse:  # if there is else branch
            orelse_cfg = self._translate_body(node.orelse, types)
            if orelse_cfg.out_node:
                # if control flow can exit the else at all, add an unconditional DEFAULT edge
                orelse_cfg.add_edge(Unconditional(orelse_cfg.out_node, None, Edge.Kind.DEFAULT))
            cfg.append(orelse_cfg)

        for special_edge, edge_type in cfg.special_edges:
            if edge_type == LooseControlFlowGraph.SpecialEdgeType.CONTINUE:
                cfg.add_edge(Unconditional(special_edge.source, header_node, Edge.Kind.LOOP_OUT))
            elif edge_type == LooseControlFlowGraph.SpecialEdgeType.BREAK:
                cfg.add_edge(Unconditional(special_edge.source, None, Edge.Kind.LOOP_OUT))
        cfg.special_edges.clear()

        return cfg

    def visit_Break(self, _, types=None, typ=None):
        dummy = _dummy(self._id_gen)
        cfg = LooseControlFlowGraph({dummy}, dummy, None)
        # the type of the special edge is not yet known, may be also an IF_OUT first,
        # before LOOP_OUT
        # so set type to DEFAULT for now but remember the special type of this edge separately
        cfg.special_edges.append(
            (Unconditional(dummy, None, Edge.Kind.DEFAULT),
             LooseControlFlowGraph.SpecialEdgeType.BREAK)
        )
        return cfg

    def visit_Continue(self, _, types=None, typ=None):
        dummy = _dummy(self._id_gen)
        cfg = LooseControlFlowGraph({dummy}, dummy, None)
        # the type of the special edge is not yet known, may be also an IF_OUT first,
        # before LOOP_OUT
        # so set type to DEFAULT for now but remember the special type of this edge separately
        cfg.special_edges.append(
            (Unconditional(dummy, None, Edge.Kind.DEFAULT),
             LooseControlFlowGraph.SpecialEdgeType.CONTINUE)
        )
        return cfg

    def visit_UnaryOp(self, node, types=None, typ=None):
        pp = ProgramPoint(node.lineno, node.col_offset)
        name = type(node.op).__name__.lower()
        argument = self.visit(node.operand, types, typ)
        return Call(pp, name, [argument], typ)

    def visit_BinOp(self, node, types=None, typ=None):
        pp = ProgramPoint(node.lineno, node.col_offset)
        name = type(node.op).__name__.lower()
        left = self.visit(node.left, types, typ)
        right = self.visit(node.right, types, typ)
        return Call(pp, name, [left, right], typ)

    def visit_BoolOp(self, node, types=None, typ=None):
        pp = ProgramPoint(node.lineno, node.col_offset)
        name = type(node.op).__name__.lower()
        arguments = [self.visit(val, types, typ) for val in node.values]
        return Call(pp, name, arguments, typ)

    def visit_Compare(self, node, types=None, typ=None):
        pp = ProgramPoint(node.lineno, node.col_offset)
        last_comp = self.visit(node.comparators[0], types, None)
        result = Call(pp, type(node.ops[0]).__name__.lower(),
                      [self.visit(node.left, types, None), last_comp],
                      BooleanLyraType())
        for op, comp in list(zip(node.ops, node.comparators))[1:]:
            cur_call = Call(pp, type(op).__name__.lower(),
                            [last_comp,
                             self.visit(comp, types, None)],
                            BooleanLyraType())
            result = Call(pp, 'and',
                          [result,
                           cur_call],
                          BooleanLyraType())
        return result

    # noinspection PyMethodMayBeStatic
    def visit_NameConstant(self, node, types=None, typ=None):
        if isinstance(node.value, bool):
            pp = ProgramPoint(node.lineno, node.col_offset)
            expr = Literal(BooleanLyraType(), str(node.value))
            return LiteralEvaluation(pp, expr)
        raise NotImplementedError(
            f"Name constant {node.value.__class__.__name__} is not yet supported!")

    def visit_Expr(self, node, types=None, typ=None):
        return self.visit(node.value, types, typ)

    def visit_Call(self, node, types=None, typ=None):
        pp = ProgramPoint(node.lineno, node.col_offset)
        if isinstance(node.func, ast.Attribute):  # function called on a target
            name = node.func.attr
            target = self.visit(node.func.value, types)
        else:       # func : ast.Name
            name = node.func.id
            target = None
        return Call(pp, name, [self.visit(arg, types, typ) for arg in node.args], typ, target)

    def visit_Tuple(self, node, types=None, typ = None):    # same as list
        pp = ProgramPoint(node.lineno, node.col_offset)
        return TupleDisplayAccess(pp, [self.visit(node.elts[i], types, typ.types[i])
                                       for i in range(len(node.elts))])

    def visit_List(self, node, types=None, typ=None):
        pp = ProgramPoint(node.lineno, node.col_offset)
        return ListDisplayAccess(pp, [self.visit(e, types, typ.typ) for e in node.elts])

    def visit_Set(self, node, types=None, typ=None):
        pp = ProgramPoint(node.lineno, node.col_offset)
        return SetDisplayAccess(pp, [self.visit(e, types, typ.typ) for e in node.elts])

    def visit_Dict(self, node, types=None, typ=None):
        pp = ProgramPoint(node.lineno, node.col_offset)
        k_stmts = [self.visit(k, types, typ.key_type) for k in node.keys]
        v_stmts = [self.visit(v, types, typ.value_type) for v in node.values]
        return DictDisplayAccess(pp, k_stmts, v_stmts)

    def visit_Raise(self, node, types=None, typ=None):
        pp = ProgramPoint(node.lineno, node.col_offset)
        exception_call = self.visit(node.exc, types, typ)
        return Raise(pp, exception_call)

    def visit_Subscript(self, node, types=None, typ=None):
        pp = ProgramPoint(node.lineno, node.col_offset)
        if isinstance(node.slice, ast.Index):
            target = self.visit(node.value, types, typ)
            key = self.visit(node.slice.value, types, typ)
            return SubscriptionAccess(pp, target, key)
        elif isinstance(node.slice, ast.Slice):
            value = self.visit(node.value, types, typ)
            lower = self.visit(node.slice.lower, types, typ)
            upper = self.visit(node.slice.upper, types, typ)
            step = self.visit(node.slice.step, types, typ) if node.slice.step else None
            return SlicingAccess(pp, value, lower, upper, step)
        else:
            raise NotImplementedError(
                f"The statement {str(type(node.slice))} is not yet translatable to CFG!")

    def visit(self, node, *args, **kwargs):
        """Visit a node."""
        method = 'visit_' + node.__class__.__name__
        visitor = getattr(self, method, self.generic_visit)
        return visitor(node, *args, **kwargs)

    def generic_visit(self, node, *args, **kwargs):
        print(type(node).__name__)
        super().generic_visit(node)

    def _translate_body(self, body, types,
                        allow_loose_in_edges=False, allow_loose_out_edges=False):
        cfg_factory = CFGFactory(self._id_gen)

        for child in body:
            if isinstance(child, (ast.AnnAssign, ast.Expr, ast.Raise)):
                cfg_factory.add_stmts(self.visit(child, types))
            elif isinstance(child, ast.If):
                cfg_factory.complete_basic_block()
                if_cfg = self.visit(child, types)
                cfg_factory.append_cfg(if_cfg)
            elif isinstance(child, ast.While):
                cfg_factory.complete_basic_block()
                while_cfg = self.visit(child, types)
                cfg_factory.append_cfg(while_cfg)
            elif isinstance(child, ast.For):
                cfg_factory.complete_basic_block()
                for_cfg = self.visit(child, types)
                cfg_factory.append_cfg(for_cfg)
            elif isinstance(child, ast.Break):
                cfg_factory.complete_basic_block()
                break_cfg = self.visit(child, types)
                cfg_factory.append_cfg(break_cfg)
            elif isinstance(child, ast.Continue):
                cfg_factory.complete_basic_block()
                cont_cfg = self.visit(child, types)
                cfg_factory.append_cfg(cont_cfg)
            elif isinstance(child, ast.Pass):
                if cfg_factory.incomplete_block():
                    pass
                else:
                    cfg_factory.append_cfg(_dummy_cfg(self._id_gen))
            # elif isinstance(child, ast.Assign): # TODO
            #     raise NotAnnotatedError(f"The Assignment in line {str(child.lineno)} is not type annotated")
            else:
                raise NotImplementedError(
                    f"The statement {str(type(child))} is not yet translatable to CFG!")
        cfg_factory.complete_basic_block()

        if not allow_loose_in_edges and cfg_factory.cfg and cfg_factory.cfg.loose_in_edges:
            cfg_factory.prepend_cfg(_dummy_cfg(self._id_gen))
        if not allow_loose_out_edges and cfg_factory.cfg and cfg_factory.cfg.loose_out_edges:
            cfg_factory.append_cfg(_dummy_cfg(self._id_gen))

        return cfg_factory.cfg


def ast_to_cfg(root_node):
    """
    Create the control flow graph from a ast node.
    :param root_node: the root node of the AST to be translated to CFG
    :return: the CFG of the passed AST.
    """
    loose_cfg = CFGVisitor().visit(root_node, dict())
    return loose_cfg.eject()


def source_to_cfg(code):
    """
    Parses the given code and creates its control flow graph.
    :param code: the code as a string
    :return: the CFG of code
    """
    root_node = ast.parse(code)
    return ast_to_cfg(root_node)


if __name__ == '__main__':
    main(sys.argv)<|MERGE_RESOLUTION|>--- conflicted
+++ resolved
@@ -45,16 +45,6 @@
         CONTINUE = 2
 
     def __init__(self, nodes: Set[Node] = None, in_node: Node = None, out_node: Node = None,
-<<<<<<< HEAD
-                 edges: Set[Edge] = None, loose_in_edges=None,
-                 loose_out_edges=None, both_loose_edges=None):
-        """Loose control flow graph representation.
-
-        This representation uses a complete (non-loose) control flow graph via aggregation
-        and adds loose edges and some transformations methods to combine, prepend
-        and append loose control flow graphs. This class intentionally does not provide
-        access to the linked CFG. The completed CFG can be retrieved finally with `eject()`.
-=======
                  edges: Set[Edge] = None,
                  loose_in_edges=None, loose_out_edges=None, both_loose_edges=None):
         """Loose control flow graph representation.
@@ -66,7 +56,6 @@
         intentionally does not provide access to the linked CFG.
         The completed CFG can be retrieved finally with
         `eject()`.
->>>>>>> 983d346f
 
         :param nodes: optional set of nodes of the control flow graph
         :param in_node: optional entry node of the control flow graph
@@ -131,13 +120,8 @@
         return self._special_edges
 
     def loose(self):
-<<<<<<< HEAD
-        return len(self.loose_in_edges) or len(self.loose_out_edges) or len(self.both_loose_edges)\
-               or len(self.special_edges)
-=======
         loose = len(self.loose_in_edges) or len(self.loose_out_edges) or len(self.both_loose_edges)
         return loose or len(self.special_edges)
->>>>>>> 983d346f
 
     def add_node(self, node):
         self.nodes[node.identifier] = node
@@ -271,14 +255,9 @@
     and possibly some statements not yet attached to CFG.
 
     Whenever the
-<<<<<<< HEAD
-    method `complete_basic_block()` is called, it is ensured that all unattached statements are
-    properly attached to partial CFG. The partial CFG can be retrieved at any time by property `cfg`.
-=======
     method `complete_basic_block()` is called,
     it is ensured that all unattached statements are properly attached to
     partial CFG. The partial CFG can be retrieved at any time by property `cfg`.
->>>>>>> 983d346f
     """
 
     def __init__(self, id_gen):
