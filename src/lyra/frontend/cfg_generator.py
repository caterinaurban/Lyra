import ast
import optparse
import sys

from lyra.core.cfg import *
from lyra.core.expressions import *

from lyra.core.statements import *
from lyra.core.types import IntegerLyraType, BooleanLyraType, resolve_type_annotation, \
    FloatLyraType, ListLyraType
from lyra.visualization.graph_renderer import CfgRenderer


def main(args):
    optparser = optparse.OptionParser(usage="python3.6 -m frontend.cfg_generator [options] [string]")
    optparser.add_option("-f", "--file",
                         help="Read a code snippet from the specified file")
    optparser.add_option("-l", "--label",
                         help="The label for the visualization")

    options, args = optparser.parse_args(args)
    if options.file:
        with open(options.file) as instream:
            code = instream.read()
        label = options.file
    elif len(args) == 2:
        code = args[1] + "\n"
        label = "<code read from command line parameter>"
    else:
        print("Expecting Python code on stdin...")
        code = sys.stdin.read()
        label = "<code read from stdin>"
    if options.label:
        label = options.label

    cfg = source_to_cfg(code)

    CfgRenderer().render(cfg, label=label)


class LooseControlFlowGraph:
    class SpecialEdgeType(Enum):
        BREAK = 1
        CONTINUE = 2

    def __init__(self, nodes: Set[Node] = None, in_node: Node = None, out_node: Node = None, edges: Set[Edge] = None,
                 loose_in_edges=None,
                 loose_out_edges=None, both_loose_edges=None):
        """Loose control flow graph representation.

        This representation uses a complete (non-loose) control flow graph via aggregation and adds loose edges and
        some transformations methods to combine, prepend and append loose control flow graphs. This class
        intentionally does not provide access to the linked CFG. The completed CFG can be retrieved finally with
        `eject()`.

        :param nodes: optional set of nodes of the control flow graph
        :param in_node: optional entry node of the control flow graph
        :param out_node: optional exit node of the control flow graph
        :param edges: optional set of edges of the control flow graph
        :param loose_in_edges: optional set of loose edges that have no start yet and end inside this CFG
        :param loose_out_edges: optional set of loose edges that start inside this CFG and have no end yet
        :param both_loose_edges: optional set of loose edges, loose on both ends
        """
        assert not in_node or not (loose_in_edges or both_loose_edges)
        assert not out_node or not (loose_out_edges or both_loose_edges)
        assert all([e.source is None for e in loose_in_edges or []])
        assert all([e.target is None for e in loose_out_edges or []])
        assert all([e.source is None and e.target is None for e in both_loose_edges or []])

        self._cfg = ControlFlowGraph(nodes or set(), in_node, out_node, edges or set())
        self._loose_in_edges = loose_in_edges or set()
        self._loose_out_edges = loose_out_edges or set()
        self._both_loose_edges = both_loose_edges or set()
        self._special_edges = []

    @property
    def nodes(self) -> Dict[int, Node]:
        return self._cfg.nodes

    @property
    def in_node(self) -> Node:
        return self._cfg.in_node

    @in_node.setter
    def in_node(self, node):
        self._cfg._in_node = node

    @property
    def out_node(self) -> Node:
        return self._cfg.out_node

    @out_node.setter
    def out_node(self, node):
        self._cfg._out_node = node

    @property
    def edges(self) -> Dict[Tuple[Node, Node], Edge]:
        return self._cfg.edges

    @property
    def loose_in_edges(self) -> Set[Edge]:
        return self._loose_in_edges

    @property
    def loose_out_edges(self) -> Set[Edge]:
        return self._loose_out_edges

    @property
    def both_loose_edges(self) -> Set[Edge]:
        return self._both_loose_edges

    @property
    def special_edges(self) -> List[Tuple[Edge, SpecialEdgeType]]:
        return self._special_edges

    def loose(self):
        return len(self.loose_in_edges) or len(self.loose_out_edges) or len(self.both_loose_edges) or len(
            self.special_edges)

    def add_node(self, node):
        self.nodes[node.identifier] = node

    def add_edge(self, edge):
        """Add a (loose/normal) edge to this loose CFG.
        """
        if not edge.source and not edge.target:
            self.both_loose_edges.add(edge)
            self._cfg._in_node = None
            self._cfg._out_node = None
        elif not edge.source:
            self.loose_in_edges.add(edge)
            self._cfg._in_node = None
        elif not edge.target:
            self.loose_out_edges.add(edge)
            self._cfg._out_node = None
        else:
            self.edges[edge.source, edge.target] = edge

    def combine(self, other):
        assert not (self.in_node and other.in_node)
        assert not (self.out_node and other.out_node)
        self.nodes.update(other.nodes)
        self.edges.update(other.edges)
        self.loose_in_edges.update(other.loose_in_edges)
        self.loose_out_edges.update(other.loose_out_edges)
        self.both_loose_edges.update(other.both_loose_edges)
        self.special_edges.extend(other.special_edges)
        self._cfg._in_node = other.in_node or self.in_node  # agree on in_node
        self._cfg._out_node = other.out_node or self.out_node  # agree on out_node
        return self

    def prepend(self, other):
        other.append(self)
        self.replace(other)

    def append(self, other):
        assert not (self.loose_out_edges and other.loose_in_edges)
        assert not self.both_loose_edges or (not other.loose_in_edges and not other.both_loose_edges)

        self.nodes.update(other.nodes)
        self.edges.update(other.edges)

        edge_added = False
        if self.loose_out_edges:
            edge_added = True
            for e in self.loose_out_edges:
                e._target = other.in_node
                self.edges[(e.source, e.target)] = e  # updated/created edge is not yet in edge dict -> add
            # clear loose edge sets
            self._loose_out_edges = set()
        elif other.loose_in_edges:
            edge_added = True
            for e in other.loose_in_edges:
                e._source = self.out_node
                self.edges[(e.source, e.target)] = e  # updated/created edge is not yet in edge dict -> add
            # clear loose edge set
            other._loose_in_edges = set()

        if self.both_loose_edges:
            edge_added = True
            for e in self.both_loose_edges:
                e._target = other.in_node
                self.add_edge(e)  # updated/created edge is not yet in edge dict -> add
            # clear loose edge set
            self._both_loose_edges = set()
        elif other.both_loose_edges:
            edge_added = True
            for e in other.both_loose_edges:
                e._source = self.out_node
                self.add_edge(e)  # updated/created edge is not yet in edge dict -> add
            # clear loose edge set
            other._both_loose_edges = set()
        if not edge_added:
            # neither of the CFGs has loose ends -> add unconditional edge
            e = Unconditional(self.out_node, other.in_node)
            self.edges[(e.source, e.target)] = e  # updated/created edge is not yet in edge dict -> add

        # in any case, transfer loose_out_edges of other to self
        self.loose_out_edges.update(other.loose_out_edges)
        self.special_edges.extend(other.special_edges)
        self._cfg._out_node = other.out_node

        return self

    def eject(self) -> ControlFlowGraph:
        if self.loose():
            raise TypeError('This control flow graph is still loose and can not eject a complete control flow graph!')
        return self._cfg

    def replace(self, other):
        self.__dict__.update(other.__dict__)


def _dummy(id_gen):
    return Basic(id_gen.next)


def _dummy_cfg(id_gen):
    dummy = _dummy(id_gen)
    return LooseControlFlowGraph({dummy}, dummy, dummy, set())


class NodeIdentifierGenerator:
    """
    A helper class to generate a increasing sequence of node identifiers.
    """

    def __init__(self):
        """
        Creates a sequencer which will return 1 as the first id.
        """
        self._next = 0

    @property
    def next(self):
        self._next += 1
        return self._next


class CFGFactory:
    """
    A helper class that encapsulates a partial CFG and possibly some statements not yet attached to CFG.

    Whenever the
    method `complete_basic_block()` is called, it is ensured that all unattached statements are properly attached to
    partial CFG. The partial CFG can be retrieved at any time by property `cfg`.
    """

    def __init__(self, id_gen):
        self._stmts = []
        self._cfg = None
        self._id_gen = id_gen

    @property
    def cfg(self):
        return self._cfg

    def prepend_cfg(self, other):
        if self._cfg is not None:
            self._cfg.prepend(other)
        else:
            self._cfg = other
        return self._cfg

    def append_cfg(self, other):
        if self._cfg is not None:
            if self._cfg.loose_out_edges and other.loose_in_edges:
                self._cfg.append(_dummy_cfg(self._id_gen))
            self._cfg.append(other)
        else:
            self._cfg = other
        return self._cfg

    def add_stmts(self, stmts):
        """
        Adds statements to the currently open block.
        :param stmts: a single statement or an iterable of statements
        :return:
        """
        if isinstance(stmts, (List, Tuple)):
            self._stmts.extend(list(stmts))
        else:
            self._stmts.append(stmts)

    def complete_basic_block(self):
        if self._stmts:
            block = Basic(self._id_gen.next, self._stmts)
            self.append_cfg(LooseControlFlowGraph({block}, block, block, set()))
            self._stmts = []

    def incomplete_block(self):
        return len(self._stmts) > 0


# noinspection PyPep8Naming
class CFGVisitor(ast.NodeVisitor):
    """
    This AST visitor generates a CFG recursively.

    Overwritten methods return either a partial CFG or a statement/expression, depending on the type of node.
    """

    def __init__(self):
        super().__init__()
        self._id_gen = NodeIdentifierGenerator()

    def visit_Num(self, node, types=None, typ=None):
        pp = ProgramPoint(node.lineno, node.col_offset)
        if isinstance(node.n, int):
            expr = Literal(IntegerLyraType(), str(node.n))
            return LiteralEvaluation(pp, expr)
        elif isinstance(node.n, float):
            expr = Literal(FloatLyraType(), str(node.n))
            return LiteralEvaluation(pp, expr)
        raise NotImplementedError(f"Num {node.n.__class__.__name__} is not yet supported!")

    # noinspection PyMethodMayBeStatic
    def visit_Str(self, node, types=None, typ=None):
        pp = ProgramPoint(node.lineno, node.col_offset)
        expr = Literal(StringLyraType(), node.s)
        return LiteralEvaluation(pp, expr)

    # noinspection PyMethodMayBeStatic
    def visit_Name(self, node, types=None, typ=None):
        pp = ProgramPoint(node.lineno, node.col_offset)
        if node.id in types:
            expr = VariableIdentifier(types[node.id], node.id)
        else:
            types[node.id] = typ
            expr = VariableIdentifier(typ, node.id)
        return VariableAccess(pp, expr)

    def visit_AnnAssign(self, node, types=None, typ=None):
        pp = ProgramPoint(node.lineno, node.col_offset)
        annotated = resolve_type_annotation(node.annotation)
        value = self.visit(node.value, types, annotated)
        target = self.visit(node.target, types, annotated)
        return Assignment(pp, target, value)

    def visit_Module(self, node, types=None, typ=None):
        start_cfg = _dummy_cfg(self._id_gen)
        body_cfg = self._translate_body(node.body, types, allow_loose_in_edges=True, allow_loose_out_edges=True)
        end_cfg = _dummy_cfg(self._id_gen)
        return start_cfg.append(body_cfg).append(end_cfg)

    def visit_If(self, node, types=None, typ=None):
        body_cfg = self._translate_body(node.body, types)

        pp = ProgramPoint(node.test.lineno, node.test.col_offset)
        test = self.visit(node.test, types, BooleanLyraType())
        neg_test = Call(pp, "not", [test], BooleanLyraType())

        body_cfg.add_edge(Conditional(None, test, body_cfg.in_node, Edge.Kind.IF_IN))
        if body_cfg.out_node:  # if control flow can exit the body at all, add an unconditional IF_OUT edge
            body_cfg.add_edge(Unconditional(body_cfg.out_node, None, Edge.Kind.IF_OUT))
        if node.orelse:  # if there is else branch
            orelse_cfg = self._translate_body(node.orelse, types)
            orelse_cfg.add_edge(Conditional(None, neg_test, orelse_cfg.in_node, Edge.Kind.IF_IN))
            if orelse_cfg.out_node:  # if control flow can exit the else at all, add an unconditional IF_OUT edge
                orelse_cfg.add_edge(Unconditional(orelse_cfg.out_node, None, Edge.Kind.IF_OUT))
        else:
            orelse_cfg = LooseControlFlowGraph()
            orelse_cfg.add_edge(Conditional(None, neg_test, None, Edge.Kind.DEFAULT))

        # extend special edges with IF_OUT edges and additional necessary dummy nodes
        for special_edge, edge_type in body_cfg.special_edges:
            dummy = _dummy(self._id_gen)
            body_cfg.add_node(dummy)

            # add a new IF_OUT edge where the special edge is at the moment, ending in new dummy node
            body_cfg.add_edge(Unconditional(special_edge.source, dummy, Edge.Kind.IF_OUT))

            # change position of special edge to be AFTER the new dummy
            special_edge._source = dummy

        cfg = body_cfg.combine(orelse_cfg)
        return cfg

    def visit_While(self, node, types=None, typ=None):
        header_node = Loop(self._id_gen.next)

        cfg = self._translate_body(node.body, types, typ)
        body_in_node = cfg.in_node
        body_out_node = cfg.out_node

        pp = ProgramPoint(node.test.lineno, node.test.col_offset)
        test = self.visit(node.test, types, BooleanLyraType())
        neg_test = Call(pp, "not", [test], BooleanLyraType())

        cfg.add_node(header_node)
        cfg.in_node = header_node

        cfg.add_edge(Conditional(header_node, test, body_in_node, Edge.Kind.LOOP_IN))
        cfg.add_edge(Conditional(header_node, neg_test, None))
        if body_out_node:  # if control flow can exit the body at all, add an unconditional LOOP_OUT edge
            cfg.add_edge(Unconditional(body_out_node, header_node, Edge.Kind.LOOP_OUT))

        if node.orelse:  # if there is else branch
            orelse_cfg = self._translate_body(node.orelse, types)
            if orelse_cfg.out_node:  # if control flow can exit the else at all, add an unconditional DEFAULT edge
                orelse_cfg.add_edge(Unconditional(orelse_cfg.out_node, None, Edge.Kind.DEFAULT))
            cfg.append(orelse_cfg)

        for special_edge, edge_type in cfg.special_edges:
            if edge_type == LooseControlFlowGraph.SpecialEdgeType.CONTINUE:
                cfg.add_edge(Unconditional(special_edge.source, header_node, Edge.Kind.LOOP_OUT))
            elif edge_type == LooseControlFlowGraph.SpecialEdgeType.BREAK:
                cfg.add_edge(Unconditional(special_edge.source, None, Edge.Kind.LOOP_OUT))
        cfg.special_edges.clear()

        return cfg

    def visit_For(self, node, types=None, typ=None):
        header_node = Loop(self._id_gen.next)

<<<<<<< HEAD
        cfg = self._translate_body(node.body, types, typ)
        body_in_node = cfg.in_node
        body_out_node = cfg.out_node

        pp = ProgramPoint(node.target.lineno, node.target.col_offset)
        iteration = self.visit(node.iter, types, ListLyraType(IntegerLyraType()))
        if isinstance(iteration, Call) and iteration.name == "range":
            target_type = IntegerLyraType()
=======
        iteration = self.visit(node.iter, types, ListLyraType(IntegerLyraType()))
        if isinstance(iteration, Call) and iteration.name == "range":
            target_type = IntegerLyraType()
        elif isinstance(iteration, VariableAccess):
            iter_type = iteration.variable.typ
            if isinstance(iter_type, ListLyraType):
                target_type = iter_type.typ
            else:
                error = f"Loop iteration for type {iter_type} is not yet translatable to CFG!"
                raise NotImplementedError(error)
>>>>>>> d4d87f96
        else:
            error = f"The for loop iteration statment {node.iter} is not yet translatable to CFG!"
            raise NotImplementedError(error)
        target = self.visit(node.target, types, target_type)

<<<<<<< HEAD
=======
        cfg = self._translate_body(node.body, types, typ)
        body_in_node = cfg.in_node
        body_out_node = cfg.out_node

        pp = ProgramPoint(node.target.lineno, node.target.col_offset)

>>>>>>> d4d87f96
        test = Call(pp, "in", [target, iteration], BooleanLyraType())
        neg_test = Call(pp, "not", [test], BooleanLyraType())

        cfg.add_node(header_node)
        cfg.in_node = header_node

        cfg.add_edge(Conditional(header_node, test, body_in_node, Edge.Kind.LOOP_IN))
        cfg.add_edge(Conditional(header_node, neg_test, None))
        if body_out_node:  # if control flow can exit the body at all, add an unconditional LOOP_OUT edge
            cfg.add_edge(Unconditional(body_out_node, header_node, Edge.Kind.LOOP_OUT))

        if node.orelse:  # if there is else branch
            orelse_cfg = self._translate_body(node.orelse, types)
            if orelse_cfg.out_node:  # if control flow can exit the else at all, add an unconditional DEFAULT edge
                orelse_cfg.add_edge(Unconditional(orelse_cfg.out_node, None, Edge.Kind.DEFAULT))
            cfg.append(orelse_cfg)

        for special_edge, edge_type in cfg.special_edges:
            if edge_type == LooseControlFlowGraph.SpecialEdgeType.CONTINUE:
                cfg.add_edge(Unconditional(special_edge.source, header_node, Edge.Kind.LOOP_OUT))
            elif edge_type == LooseControlFlowGraph.SpecialEdgeType.BREAK:
                cfg.add_edge(Unconditional(special_edge.source, None, Edge.Kind.LOOP_OUT))
        cfg.special_edges.clear()

        return cfg

    def visit_Break(self, _, types=None, typ=None):
        dummy = _dummy(self._id_gen)
        cfg = LooseControlFlowGraph({dummy}, dummy, None)
        # the type of the special edge is not yet known, may be also an IF_OUT first, before LOOP_OUT
        # so set type to DEFAULT for now but remember the special type of this edge separately
        cfg.special_edges.append(
            (Unconditional(dummy, None, Edge.Kind.DEFAULT), LooseControlFlowGraph.SpecialEdgeType.BREAK)
        )
        return cfg

    def visit_Continue(self, _, types=None, typ=None):
        dummy = _dummy(self._id_gen)
        cfg = LooseControlFlowGraph({dummy}, dummy, None)
        # the type of the special edge is not yet known, may be also an IF_OUT first, before LOOP_OUT
        # so set type to DEFAULT for now but remember the special type of this edge separately
        cfg.special_edges.append(
            (Unconditional(dummy, None, Edge.Kind.DEFAULT), LooseControlFlowGraph.SpecialEdgeType.CONTINUE)
        )
        return cfg

    def visit_UnaryOp(self, node, types=None, typ=None):
        pp = ProgramPoint(node.lineno, node.col_offset)
        name = type(node.op).__name__.lower()
        argument = self.visit(node.operand, types, typ)
        return Call(pp, name, [argument], typ)

    def visit_BinOp(self, node, types=None, typ=None):
        pp = ProgramPoint(node.lineno, node.col_offset)
        name = type(node.op).__name__.lower()
        left = self.visit(node.left, types, typ)
        right = self.visit(node.right, types, typ)
        return Call(pp, name, [left, right], typ)

    def visit_BoolOp(self, node, types=None, typ=None):
        pp = ProgramPoint(node.lineno, node.col_offset)
        name = type(node.op).__name__.lower()
        arguments = [self.visit(val, types, typ) for val in node.values]
        return Call(pp, name, arguments, typ)

    def visit_Compare(self, node, types=None, typ=None):
        pp = ProgramPoint(node.lineno, node.col_offset)
        last_comp = self.visit(node.comparators[0], types, None)
        result = Call(pp, type(node.ops[0]).__name__.lower(),
                      [self.visit(node.left, types, None), last_comp],
                      BooleanLyraType())
        for op, comp in list(zip(node.ops, node.comparators))[1:]:
            cur_call = Call(pp, type(op).__name__.lower(),
                            [last_comp,
                             self.visit(comp, types, None)],
                            BooleanLyraType())
            result = Call(pp, 'and',
                          [result,
                           cur_call],
                          BooleanLyraType())
        return result

    # noinspection PyMethodMayBeStatic
    def visit_NameConstant(self, node, types=None, typ=None):
        if isinstance(node.value, bool):
            pp = ProgramPoint(node.lineno, node.col_offset)
            expr = Literal(BooleanLyraType(), str(node.value))
            return LiteralEvaluation(pp, expr)
        raise NotImplementedError(f"Name constant {node.value.__class__.__name__} is not yet supported!")

    def visit_Expr(self, node, types=None, typ=None):
            return self.visit(node.value, types, typ)

    def visit_Call(self, node, types=None, typ=None):
        pp = ProgramPoint(node.lineno, node.col_offset)
        func = self.visit(node.func, types, typ)
        if isinstance(func, VariableAccess):
            return Call(pp, func.variable.name, [self.visit(arg, types, typ) for arg in node.args], typ)
        elif isinstance(func, AttributeReference):
            target = self.visit(func.target, types, typ)
            args = [target] + [self.visit(arg, types, typ) for arg in node.args]
            return Call(pp, func.attribute, args, typ)
        error = f"Call with function type {func.__class__.__name__} is not yet supported!"
        raise NotImplementedError(error)

    def visit_Attribute(self, node, types=None, typ=None):
        return AttributeReference(typ, node.value, node.attr)

    def visit_List(self, node, types=None, typ=None):
        pp = ProgramPoint(node.lineno, node.col_offset)
        return ListDisplayAccess(pp, [self.visit(e, types, typ) for e in node.elts])

    def visit_Raise(self, node, types=None, typ=None):
        pp = ProgramPoint(node.lineno, node.col_offset)
        exception_call = self.visit(node.exc, types, typ)
        return Raise(pp, exception_call)

    def visit_Subscript(self, node, types=None, typ=None):
        pp = ProgramPoint(node.lineno, node.col_offset)
        if isinstance(node.slice, ast.Index):
            target = self.visit(node.value, types, typ)
            key = self.visit(node.slice.value, types, typ)
            return SubscriptionAccess(pp, target, key)
        elif isinstance(node.slice, ast.Slice):
            return SliceStmt(pp, self._ensure_stmt_visit(node.value, pp, *args, **kwargs),
                             self._ensure_stmt_visit(node.slice.lower, pp, *args, **kwargs),
                             self._ensure_stmt_visit(node.slice.step, pp, *args, **kwargs) if node.slice.step else None,
                             self._ensure_stmt_visit(node.slice.upper, pp, *args, **kwargs))
        else:
            raise NotImplementedError(f"The statement {str(type(node.slice))} is not yet translatable to CFG!")

    def visit(self, node, *args, **kwargs):
        """Visit a node."""
        method = 'visit_' + node.__class__.__name__
        visitor = getattr(self, method, self.generic_visit)
        return visitor(node, *args, **kwargs)

    def generic_visit(self, node, *args, **kwargs):
        print(type(node).__name__)
        super().generic_visit(node)

    def _translate_body(self, body, types, allow_loose_in_edges=False, allow_loose_out_edges=False):
        cfg_factory = CFGFactory(self._id_gen)

        for child in body:
            if isinstance(child, (ast.AnnAssign, ast.Expr, ast.Raise)):
                cfg_factory.add_stmts(self.visit(child, types))
            elif isinstance(child, ast.If):
                cfg_factory.complete_basic_block()
                if_cfg = self.visit(child, types)
                cfg_factory.append_cfg(if_cfg)
            elif isinstance(child, ast.While):
                cfg_factory.complete_basic_block()
                while_cfg = self.visit(child, types)
                cfg_factory.append_cfg(while_cfg)
            elif isinstance(child, ast.For):
                cfg_factory.complete_basic_block()
                for_cfg = self.visit(child, types)
                cfg_factory.append_cfg(for_cfg)
            elif isinstance(child, ast.Break):
                cfg_factory.complete_basic_block()
                break_cfg = self.visit(child, types)
                cfg_factory.append_cfg(break_cfg)
            elif isinstance(child, ast.Continue):
                cfg_factory.complete_basic_block()
                cont_cfg = self.visit(child, types)
                cfg_factory.append_cfg(cont_cfg)
            elif isinstance(child, ast.Pass):
                if cfg_factory.incomplete_block():
                    pass
                else:
                    cfg_factory.append_cfg(_dummy_cfg(self._id_gen))
            elif isinstance(child, ast.ImportFrom):
                pass
            else:
                raise NotImplementedError(f"The statement {str(type(child))} is not yet translatable to CFG!")
        cfg_factory.complete_basic_block()

        if not allow_loose_in_edges and cfg_factory.cfg and cfg_factory.cfg.loose_in_edges:
            cfg_factory.prepend_cfg(_dummy_cfg(self._id_gen))
        if not allow_loose_out_edges and cfg_factory.cfg and cfg_factory.cfg.loose_out_edges:
            cfg_factory.append_cfg(_dummy_cfg(self._id_gen))

        return cfg_factory.cfg


def ast_to_cfg(root_node):
    """
    Create the control flow graph from a ast node.
    :param root_node: the root node of the AST to be translated to CFG
    :return: the CFG of the passed AST.
    """
    loose_cfg = CFGVisitor().visit(root_node, dict())
    return loose_cfg.eject()


def source_to_cfg(code):
    """
    Parses the given code and creates its control flow graph.
    :param code: the code as a string
    :return: the CFG of code
    """
    root_node = ast.parse(code)
    return ast_to_cfg(root_node)


if __name__ == '__main__':
    main(sys.argv)<|MERGE_RESOLUTION|>--- conflicted
+++ resolved
@@ -413,16 +413,6 @@
     def visit_For(self, node, types=None, typ=None):
         header_node = Loop(self._id_gen.next)
 
-<<<<<<< HEAD
-        cfg = self._translate_body(node.body, types, typ)
-        body_in_node = cfg.in_node
-        body_out_node = cfg.out_node
-
-        pp = ProgramPoint(node.target.lineno, node.target.col_offset)
-        iteration = self.visit(node.iter, types, ListLyraType(IntegerLyraType()))
-        if isinstance(iteration, Call) and iteration.name == "range":
-            target_type = IntegerLyraType()
-=======
         iteration = self.visit(node.iter, types, ListLyraType(IntegerLyraType()))
         if isinstance(iteration, Call) and iteration.name == "range":
             target_type = IntegerLyraType()
@@ -433,21 +423,17 @@
             else:
                 error = f"Loop iteration for type {iter_type} is not yet translatable to CFG!"
                 raise NotImplementedError(error)
->>>>>>> d4d87f96
         else:
             error = f"The for loop iteration statment {node.iter} is not yet translatable to CFG!"
             raise NotImplementedError(error)
         target = self.visit(node.target, types, target_type)
 
-<<<<<<< HEAD
-=======
         cfg = self._translate_body(node.body, types, typ)
         body_in_node = cfg.in_node
         body_out_node = cfg.out_node
 
         pp = ProgramPoint(node.target.lineno, node.target.col_offset)
 
->>>>>>> d4d87f96
         test = Call(pp, "in", [target, iteration], BooleanLyraType())
         neg_test = Call(pp, "not", [test], BooleanLyraType())
 
