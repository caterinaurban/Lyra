--- conflicted
+++ resolved
@@ -1,10 +1,4 @@
 
 x: str = input()
-<<<<<<< HEAD
-# # STATE: x -> Integer, y -> Float
-# y: float = int(x)
-x: int = int(x)
-=======
 # STATE: len(x) -> Integer, x -> Integer, y -> Float
-y: float = int(x)
->>>>>>> 901de2c6
+y: float = int(x)