--- conflicted
+++ resolved
@@ -137,12 +137,8 @@
         config = Configuration()
         config.max_tuple_length = self.maximum_tuple_length()
         config.max_function_args = self.maximum_function_args()
-<<<<<<< HEAD
-        config.classes_to_attrs, config.class_to_base = self.analyze_classes()
         config.base_folder = self.base_folder
-=======
         config.classes_to_instance_attrs, config.classes_to_class_attrs, config.class_to_base = self.analyze_classes()
->>>>>>> b0dd275f
         config.used_names = self.get_all_used_names()
 
         return config
