from collections import OrderedDict
import ast


class PreAnalyzer:
    """Analyzer for the AST to give some configurations before the type inference"""

    def __init__(self, prog_ast):
        """
        :param prog_ast: The AST for the python program  
        """

        # List all the nodes existing in the AST
        self.all_nodes = list(ast.walk(prog_ast))
        self.stub_nodes = []

    def add_stub_ast(self, tree):
        """Add an AST of a stub file to the pre-analyzer"""
        self.stub_nodes += list(ast.walk(tree))

    def maximum_function_args(self):
        """Get the maximum number of function arguments appearing in the AST"""
        user_func_defs = [node for node in self.all_nodes if isinstance(node, ast.FunctionDef)]
        stub_func_defs = [node for node in self.stub_nodes if isinstance(node, ast.FunctionDef)]

        # A minimum value of 1 because a default __init__ with one argument function
        # is added to classes that doesn't contain one
        user_func_max = max([len(node.args.args) for node in user_func_defs] + [1])
        stub_func_max = max([len(node.args.args) for node in stub_func_defs] + [1])

        return max(user_func_max, stub_func_max)

    def maximum_tuple_length(self):
        """Get the maximum length of tuples appearing in the AST"""
        user_tuples = [node for node in self.all_nodes if isinstance(node, ast.Tuple)]
        stub_tuples = [node for node in self.stub_nodes if isinstance(node, ast.Tuple)]

        user_max = max([len(node.elts) for node in user_tuples] + [0])
        stub_tuples = max([len(node.elts) for node in stub_tuples] + [0])

        return max(user_max, stub_tuples)

    def get_all_used_names(self):
        """Get all used variable names and used-defined classes names"""
        names = [node.id for node in self.all_nodes if isinstance(node, ast.Name)]
        names += [node.name for node in self.all_nodes if isinstance(node, ast.ClassDef)]
        return names

    def analyze_classes(self):
        """Pre-analyze and configure classes before the type inference
        
        Do the following:
            - Propagate methods from bases to subclasses.
            - Add __init__ function to classes if it doesn't exist.
            - Return a mapping from class names to their attributes and methods.
            - Return a mapping from class names to their base classes if they have any.
            
        """
        # TODO propagate attributes to subclasses.
        class_defs = [node for node in self.all_nodes if isinstance(node, ast.ClassDef)]

        propagate_attributes_to_subclasses(class_defs)

        class_to_instance_attributes = OrderedDict()
        class_to_class_attributes = OrderedDict()
        class_to_base = OrderedDict()

        for cls in class_defs:
            if len(cls.bases) > 1:
                raise NotImplementedError("Multiple inheritance is not supported yet.")
            elif cls.bases:
                class_to_base[cls.name] = cls.bases[0].id
            else:
                class_to_base[cls.name] = "object"

            add_init_if_not_existing(cls)

            # instance attributes contains all attributes that can be accessed through the instance
            instance_attributes = set()

            # class attributes contains all attributes that can be accessed through the class
            # Ex:
            # class A:
            #     x = 1
            # A.x

            # class attributes are subset from instance attributes
            class_attributes = set()
            class_to_instance_attributes[cls.name] = instance_attributes
            class_to_class_attributes[cls.name] = class_attributes

            # Inspect all class-level statements
            for cls_stmt in cls.body:
                if isinstance(cls_stmt, ast.FunctionDef):
                    # Add function to class attributes and get attributes defined by self.some_attribute = value
                    instance_attributes.add(cls_stmt.name)
                    class_attributes.add(cls_stmt.name)
                    if not cls_stmt.args.args:
                        continue
                    first_arg = cls_stmt.args.args[0].arg  # In most cases it will be 'self'

                    # Get attribute assignments where attribute value is the same as the first argument
                    func_nodes = ast.walk(cls_stmt)
                    assignments = [node for node in func_nodes if isinstance(node, ast.Assign)]

                    for assignment in assignments:
                        for target in assignment.targets:
                            if (isinstance(target, ast.Attribute) and isinstance(target.value, ast.Name) and
                                    target.value.id == first_arg):
                                instance_attributes.add(target.attr)
                elif isinstance(cls_stmt, ast.Assign):
                    # Get attributes defined as class-level assignment
                    for target in cls_stmt.targets:
                        if isinstance(target, ast.Name):
                            class_attributes.add(target.id)
                            instance_attributes.add(target.id)

        return class_to_instance_attributes, class_to_class_attributes, class_to_base

    def get_all_configurations(self):
        config = Configuration()
        config.max_tuple_length = self.maximum_tuple_length()
        config.max_function_args = self.maximum_function_args()
<<<<<<< HEAD
        config.classes_to_instance_attrs, config.classes_to_class_attrs, config.class_to_base = self.analyze_classes()
=======
        config.classes_to_attrs, config.class_to_base = self.analyze_classes()
        config.used_names = self.get_all_used_names()
>>>>>>> eddb476e

        return config


class Configuration:
    """A class holding configurations given by the pre-analyzer"""
    def __init__(self):
        self.max_tuple_length = 0
        self.max_function_args = 1
        self.classes_to_attrs = OrderedDict()
        self.class_to_base = OrderedDict()
        self.used_names = []


def propagate_attributes_to_subclasses(class_defs):
    """Start depth-first methods propagation from inheritance roots to subclasses"""
    inheritance_forest = get_inheritance_forest(class_defs)
    roots = get_forest_roots(inheritance_forest)
    name_to_node = class_name_to_node(class_defs)

    for root in roots:
        propagate(root, inheritance_forest, name_to_node)


def propagate(node, inheritance_forest, name_to_node):
    """Propagate methods to subclasses with depth first manner.
    
    :param node: The class node whose methods are to be propagated
    :param inheritance_forest: A data-structure containing the inheritance hierarchy
    :param name_to_node: A mapping from class names to their AST nodes 
    """
    for subclass in inheritance_forest[node]:
        base_node = name_to_node[node]
        sub_node = name_to_node[subclass]
        sub_funcs_names = [func.name for func in sub_node.body if isinstance(func, ast.FunctionDef)]

        # Select only functions that are not overridden in the subclasses.
        inherited_funcs = [func for func in base_node.body
                           if isinstance(func, ast.FunctionDef) and func.name not in sub_funcs_names]
        sub_node.body += inherited_funcs
        # Propagate to sub-subclasses..
        propagate(subclass, inheritance_forest, name_to_node)


def class_name_to_node(nodes):
    """Return a mapping for the class name to its AST node."""
    name_to_node = {}
    for node in nodes:
        name_to_node[node.name] = node
    return name_to_node


def get_forest_roots(forest):
    """Return list of classes that have no super-class (other than object)"""
    roots = list(forest.keys())
    for node in forest:
        for sub in forest[node]:
            if sub in roots:
                roots.remove(sub)
    return roots


def get_inheritance_forest(class_defs):
    """Return a forest of class nodes
    
    Each tree represents an inheritance hierarchy. There is a directed edge between class 'a' and class 'b'
    if 'b' extends 'a'.
    """
    tree = {}
    for cls in class_defs:
        tree[cls.name] = []
    for cls in class_defs:
        bases = cls.bases
        for base in bases:
            tree[base.id].append(cls.name)
    return tree


def add_init_if_not_existing(class_node):
    """Add a default empty __init__ function if it doesn't exist in the class node"""
    for stmt in class_node.body:
        if isinstance(stmt, ast.FunctionDef) and stmt.name == "__init__":
            return
    class_node.body.append(ast.FunctionDef(
        name="__init__",
        args=ast.arguments(args=[ast.arg(arg="self", annotation=None)]),
        body=[ast.Pass()],
        decorator_list=[],
        returns=None,
        lineno=class_node.lineno
    ))<|MERGE_RESOLUTION|>--- conflicted
+++ resolved
@@ -121,12 +121,8 @@
         config = Configuration()
         config.max_tuple_length = self.maximum_tuple_length()
         config.max_function_args = self.maximum_function_args()
-<<<<<<< HEAD
         config.classes_to_instance_attrs, config.classes_to_class_attrs, config.class_to_base = self.analyze_classes()
-=======
-        config.classes_to_attrs, config.class_to_base = self.analyze_classes()
         config.used_names = self.get_all_used_names()
->>>>>>> eddb476e
 
         return config
 
