--- conflicted
+++ resolved
@@ -106,13 +106,10 @@
 
         class_to_instance_attributes = OrderedDict()
         class_to_class_attributes = OrderedDict()
-        class_to_funcs = OrderedDict()
         class_to_base = OrderedDict()
         class_to_funcs = OrderedDict()
-        class_to_init_count = OrderedDict()
 
         for cls in class_defs:
-            init_args_count = 1
             if len(cls.bases) > 1:
                 raise NotImplementedError("Multiple inheritance is not supported yet.")
             elif cls.bases:
@@ -135,8 +132,6 @@
             class_attributes = set()
             class_to_instance_attributes[cls.name] = instance_attributes
             class_to_class_attributes[cls.name] = class_attributes
-            class_funcs = []
-            class_to_funcs[cls.name] = class_funcs
 
             class_funcs = {}
             class_to_funcs[cls.name] = class_funcs
@@ -149,7 +144,6 @@
                     # Add function to class attributes and get attributes defined by self.some_attribute = value
                     instance_attributes.add(cls_stmt.name)
                     class_attributes.add(cls_stmt.name)
-                    class_funcs.append((cls_stmt.name, len(cls_stmt.args.args)))
                     if not cls_stmt.args.args:
                         continue
                     first_arg = cls_stmt.args.args[0].arg  # In most cases it will be 'self'
@@ -164,22 +158,13 @@
                                     target.value.id == first_arg):
                                 instance_attributes.add(target.attr)
 
-                    if cls_stmt.name == "__init__":
-                        init_args_count = len(cls_stmt.args.args)
                 elif isinstance(cls_stmt, ast.Assign):
                     # Get attributes defined as class-level assignment
                     for target in cls_stmt.targets:
                         if isinstance(target, ast.Name):
                             class_attributes.add(target.id)
                             instance_attributes.add(target.id)
-            class_to_init_count[cls.name] = init_args_count
-<<<<<<< HEAD
         return class_to_instance_attributes, class_to_class_attributes, class_to_base, class_to_funcs
-=======
-
-        return (class_to_instance_attributes, class_to_class_attributes,
-                class_to_base, class_to_funcs, class_to_init_count)
->>>>>>> 574a56ad
 
     def get_all_configurations(self):
         config = Configuration()
@@ -192,10 +177,6 @@
         config.classes_to_class_attrs = class_analysis[1]
         config.class_to_base = class_analysis[2]
         config.class_to_funcs = class_analysis[3]
-<<<<<<< HEAD
-=======
-        config.class_to_init_count = class_analysis[4]
->>>>>>> 574a56ad
 
         config.used_names = self.get_all_used_names()
         config.max_default_args = self.max_default_args()
