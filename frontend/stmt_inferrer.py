--- conflicted
+++ resolved
@@ -33,7 +33,7 @@
 from frontend.constraint.constraint import *
 
 
-def _infer_assignment_target(target, context, value_type):
+def _infer_assignment_target(target, context, value_type, constraint_problem):
     """Infer the type of a target in an assignment
 
     Attributes:
@@ -72,14 +72,14 @@
         for i in range(len(target.elts)):
             seq_elem = target.elts[i]
             if isinstance(value_type, TString):
-                _infer_assignment_target(seq_elem, context, value_type)
+                _infer_assignment_target(seq_elem, context, value_type, constraint_problem)
             elif isinstance(value_type, TList):
-                _infer_assignment_target(seq_elem, context, value_type.type)
+                _infer_assignment_target(seq_elem, context, value_type.type, constraint_problem)
             elif isinstance(value_type, TTuple):
-                _infer_assignment_target(seq_elem, context, value_type.types[i])
+                _infer_assignment_target(seq_elem, context, value_type.types[i], constraint_problem)
     elif isinstance(target, ast.Subscript):  # Subscript assignment
-        expr.infer(target, context)
-        indexed_type = expr.infer(target.value, context)
+        expr.infer(target, context, constraint_problem)
+        indexed_type = expr.infer(target.value, context, constraint_problem)
         if isinstance(indexed_type, TString):
             raise TypeError("String objects don't support item assignment.")
         elif isinstance(indexed_type, TTuple):
@@ -116,7 +116,7 @@
     # The type of the value assigned to the targets in the assignment statement.
     value_type = expr.infer(node.value, context, constraint_problem)
     for target in node.targets:
-        _infer_assignment_target(target, context, value_type)
+        _infer_assignment_target(target, context, value_type, constraint_problem)
 
     return TNone()
 
@@ -194,11 +194,7 @@
     """Infer the type of a code block containing multiple statements"""
     body_type = TNone()
     for stmt in body:
-<<<<<<< HEAD
         stmt_type = infer(stmt, context, constraints_problem)
-=======
-        stmt_type = infer(stmt, context)
->>>>>>> 2b9fdee2
         if body_type.is_subtype(stmt_type) or isinstance(body_type, TNone):
             body_type = stmt_type
         elif not (stmt_type.is_subtype(body_type) or isinstance(stmt_type, TNone)):
@@ -255,17 +251,12 @@
                 for x in (1, 2.0, "string"):
                     ....
     """
-<<<<<<< HEAD
     iter_type = expr.infer(node.iter, context, constraint_problem)
     value_type = iter_type
     if isinstance(iter_type, Generic):
         value_type = key_type = Generic([Type()], constraint_problem=constraint_problem)
         iter_type.narrow([TSequence(), TDictionary(t_k=key_type), TSet(t=key_type)])
     elif not isinstance(iter_type, (TList, TSet, TIterator, TBytesString, TDictionary, TString)):
-=======
-    iter_type = expr.infer(node.iter, context)
-    if not isinstance(iter_type, (TList, TSet, TIterator, TBytesString, TDictionary, TString)):
->>>>>>> 2b9fdee2
         raise TypeError("{} is not iterable.".format(iter_type))
 
     # Infer the target in the loop, inside the global context
@@ -278,7 +269,7 @@
     elif isinstance(iter_type, TDictionary):
         value_type = value_type.key_type
 
-    _infer_assignment_target(node.target, context, value_type)
+    _infer_assignment_target(node.target, context, value_type, constraint_problem)
 
     return _infer_control_flow(node, context, constraint_problem)
 
@@ -288,7 +279,7 @@
     for item in node.items:
         if item.optional_vars:
             item_type = expr.infer(item.context_expr, context, constraint_problem)
-            _infer_assignment_target(item.optional_vars, context, item_type)
+            _infer_assignment_target(item.optional_vars, context, item_type, constraint_problem)
 
     return _infer_body(node.body, context, constraint_problem)
 
@@ -297,18 +288,9 @@
     """Infer the types for a try/except/else block"""
     try_type = UnionTypes()
 
-<<<<<<< HEAD
-    try_type.union(_infer_body(node.body, context, constraint_problem))
-    try_type.union(_infer_body(node.orelse, context, constraint_problem))
-    try_type.union(_infer_body(node.finalbody, context, constraint_problem))
-    # TODO: Infer exception handlers as classes
-
-    for handler in node.handlers:
-        try_type.union(_infer_body(handler.body, context, constraint_problem))
-=======
-    body_type = _infer_body(node.body, context)
-    else_type = _infer_body(node.orelse, context)
-    final_type = _infer_body(node.finalbody, context)
+    body_type = _infer_body(node.body, context, constraint_problem)
+    else_type = _infer_body(node.orelse, context, constraint_problem)
+    final_type = _infer_body(node.finalbody, context, constraint_problem)
     if not isinstance(body_type, TNone):
         try_type.union(body_type)
     if not isinstance(else_type, TNone):
@@ -318,10 +300,9 @@
     # TODO: Infer exception handlers as classes
 
     for handler in node.handlers:
-        handler_body_type = _infer_body(handler.body, context)
+        handler_body_type = _infer_body(handler.body, context, constraint_problem)
         if not isinstance(handler_body_type, TNone):
             try_type.union(handler_body_type)
->>>>>>> 2b9fdee2
 
     if len(try_type.types) == 0:
         return TNone()
