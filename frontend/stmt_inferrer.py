--- conflicted
+++ resolved
@@ -317,7 +317,6 @@
 def _infer_func_def(node, context, solver):
     """Infer the type for a function definition"""
     func_context, args_types = _init_func_context(node.args.args, context, solver)
-<<<<<<< HEAD
 
     if hasattr(node.args, "defaults"):
         # Use the default args to infer the function parameters
@@ -325,11 +324,6 @@
         defaults_len = len(node.args.defaults)
     else:
         defaults_len = 0
-
-    return_type = _infer_body(node.body, func_context, node.lineno, solver)
-
-    func_type = solver.z3_types.funcs[len(args_types)]((defaults_len,) + args_types + (return_type,))
-=======
 
     if node.returns:
         return_type = solver.resolve_annotation(unparse_annotation(node.returns))
@@ -344,8 +338,8 @@
     else:
         body_type = _infer_body(node.body, func_context, node.lineno, solver)
         
-    func_type = solver.z3_types.funcs[len(args_types)](args_types + (body_type,))
->>>>>>> b0dd275f
+    func_type = solver.z3_types.funcs[len(args_types)]((defaults_len,) + args_types + (body_type,))
+
     result_type = solver.new_z3_const("func")
     solver.add(result_type == func_type,
                fail_message="Function definition in line {}".format(node.lineno))
