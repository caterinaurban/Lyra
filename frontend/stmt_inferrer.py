--- conflicted
+++ resolved
@@ -282,7 +282,7 @@
     return local_context, args_types
 
 
-<<<<<<< HEAD
+
 def _infer_args_defaults(args_types, defaults, context, solver):
     """Infer the default values of function arguments (if any)
     
@@ -300,7 +300,8 @@
         solver.add(solver.z3_types.subtype(default_type, args_types[arg_idx]),
                    fail_message="Function default argument in line {}".format(defaults[i].lineno))
         solver.optimize.add_soft(default_type == args_types[arg_idx])
-=======
+
+
 def is_annotated(node):
     """Check the arguments and return are annotated in a function definition"""
     if not node.returns:
@@ -358,7 +359,6 @@
                             .format(node.name, node.lineno))
 
     return found_type_var
->>>>>>> 94eb3205
 
 
 def _infer_func_def(node, context, solver):
@@ -394,11 +394,6 @@
                        fail_message="Return type annotation in line {}".format(node.lineno))
     else:
         body_type = _infer_body(node.body, func_context, node.lineno, solver)
-<<<<<<< HEAD
-=======
-
-    func_type = solver.z3_types.funcs[len(args_types)](args_types + (body_type,))
->>>>>>> 94eb3205
 
     func_type = solver.z3_types.funcs[len(args_types)]((defaults_len,) + args_types + (body_type,))
     solver.add(result_type == func_type,
